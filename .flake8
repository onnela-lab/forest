[flake8]
exclude =
<<<<<<< HEAD
    forest/jasmine/mobmat2traj.py,
=======
    forest/jasmine/sogp_gps.py,
>>>>>>> 9296e581
    forest/willow/log_stats.py<|MERGE_RESOLUTION|>--- conflicted
+++ resolved
@@ -1,8 +1,3 @@
 [flake8]
 exclude =
-<<<<<<< HEAD
-    forest/jasmine/mobmat2traj.py,
-=======
-    forest/jasmine/sogp_gps.py,
->>>>>>> 9296e581
     forest/willow/log_stats.py