--- conflicted
+++ resolved
@@ -1,4 +1,3 @@
-<<<<<<< HEAD
 """This module implements the sparse online gaussian process
     algorithm for GPS data.
     The algorithm is based on the paper [Csato and Opper (2002)]
@@ -8,24 +7,19 @@
     The algorithm is used to select basis vectors from GPS data,
     and the selected basis vectors are used to construct the mobility matrix.
 """
-=======
 import logging
->>>>>>> f2c77709
 import math
 import sys
 from typing import Dict, Tuple
 
 import numpy as np
 
-<<<<<<< HEAD
-=======
 
 logging.basicConfig(level=logging.INFO)
 logger = logging.getLogger()
 
 ## the radius of the earth
 R = 6.371*10**6
->>>>>>> f2c77709
 
 def calculate_K0(x1: np.ndarray, x2: np.ndarray, pars: list) -> float:
     """This function calculates the similarity between two points
@@ -592,7 +586,6 @@
                 K = np.zeros([d, d])
                 for i in range(d):
                     for j in range(d):
-<<<<<<< HEAD
                         x1, x2 = bv[i][:-1], bv[j][:-1]
                         K[i, j] = calculate_K0(x1, x2, pars)
                 S = np.linalg.inv(np.linalg.inv(C) + K)
@@ -635,7 +628,7 @@
         a dictionary with bv [trajectory],
         bv_index, and an updated memory_dict
     """
-    sys.stdout.write("Selecting basis vectors ...\n")
+    logger.info("Selecting basis vectors ...")
     flight_index = MobMat[:, 0] == 1
     pause_index = MobMat[:, 0] == 2
 
@@ -645,58 +638,6 @@
     # use t as the unique key to match bv and mobmat
 
     if memory_dict is None:
-=======
-                        K[i,j] = K0(bv[i][:-1],bv[j][:-1],pars)
-                S = np.linalg.inv(np.linalg.inv(C)+K)
-
-            if len(bv)>d:
-                alpha_vec = update_alpha_vec(alpha,Q,C)
-                c_mat = update_c_mat(C,Q)
-                q_mat = update_q_mat(Q)
-                s_mat = np.hstack([np.vstack([S,np.zeros(d)]),np.zeros([d+1,1])])
-                s_mat[d,d] = 1/sigma2
-                k_mat = update_K(bv,K,pars)
-                eps = np.zeros(d)
-                for j in range(d):
-                    eps[j] = alpha_vec[j]/(q_mat[j,j]+c_mat[j,j])-s_mat[j,j]/q_mat[j,j]+np.log(1+c_mat[j,j]/q_mat[j,j])
-                loc = np.where(eps == np.min(eps))[0][0]
-                del bv[loc]
-                if loc==0:
-                    #index = np.append(np.arange(1,d+1),0)
-                    index = np.concatenate((np.arange(1,d+1),[0]))
-                else:
-                    #index = np.append(np.append(np.arange(0,loc),np.arange(loc+1,d+1)),loc)
-                    index = np.concatenate((np.arange(0,loc),np.arange(loc+1,d+1),[loc]))
-                alpha = update_alpha_vec(alpha[index],(Q[index,:])[:,index],(C[index,:])[:,index])
-
-                C = update_c_mat((C[index,:])[:,index],(Q[index,:])[:,index])
-                Q = update_q_mat((Q[index,:])[:,index])
-                S = update_s_mat(k_mat,s_mat,index,Q)
-                K = (k_mat[index[:d],:])[:,index[:d]]
-    output = {'bv':bv,'alpha':alpha,'Q':Q,'C':C}
-    return output
-
-def BV_select(MobMat,sigma2,tol,d,pars,memory_dict,BV_set):
-    """
-    This function is an application of SOGP() on GPS data. We first treat latitude as Y,
-    [longitude,timestamp] as X, then we treat longitude as Y and [latitude, timestamp] as X.
-    Furthurmore, we select basis vectors from flights and pauses separately. This means there
-    are 4 scenarios, and we combine the basis vectors from all scenarios as the final bv set.
-    Args: MobMat: 2d array, output from InferMobMat() in data2mobmat.py
-          sigma2, tol, d: scalar, hyperparameters
-          memory_dict: a dictionary of dictionary from SOGP()
-    Return: a dictionary with bv [trajectory], bv_index, and an updated memory_dict
-    """
-    logger.info("Selecting basis vectors ...")
-    flight_index = MobMat[:,0]==1
-    pause_index = MobMat[:,0]==2
-    mean_x = (MobMat[:,1]+MobMat[:,4])/2
-    mean_y = (MobMat[:,2]+MobMat[:,5])/2
-    mean_t = (MobMat[:,3]+MobMat[:,6])/2
-    ## use t as the unique key to match bv and mobmat
-
-    if memory_dict == None:
->>>>>>> f2c77709
         memory_dict = {}
         memory_dict["1"] = {"bv": [], "alpha": [], "Q": [], "C": []}
         memory_dict["2"] = {"bv": [], "alpha": [], "Q": [], "C": []}
