--- conflicted
+++ resolved
@@ -1392,13 +1392,7 @@
                     ) as loc:
                         json.dump(logs, loc, indent=4)
         else:
-<<<<<<< HEAD
-            sys.stdout.write("GPS data are not collected"
-                             " or the data quality is too low\n")
-                             
-=======
             logger.info(
                 "GPS data are not collected"
                 " or the data quality is too low"
-            )
->>>>>>> fb14f9ec
+            )