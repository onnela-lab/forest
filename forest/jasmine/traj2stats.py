"""Module used to impute missing data, by combining functions defined in other
modules and calculate summary statistics of imputed trajectories.
"""

from enum import Enum
from functools import partial
import os
import pickle
import sys
from typing import Dict, List, Tuple, Union

import numpy as np
import pandas as pd
import pyproj
import requests
from shapely.geometry import Point
from shapely.geometry.polygon import Polygon
from shapely.ops import transform

from forest.bonsai.simulate_gps_data import bounding_box
from forest.jasmine.data2mobmat import (GPS2MobMat, InferMobMat,
                                        great_circle_dist,
                                        pairwise_great_circle_dist)
from forest.jasmine.mobmat2traj import (Imp2traj, ImputeGPS, locate_home,
                                        num_sig_places)
from forest.jasmine.sogp_gps import BV_select
from forest.poplar.legacy.common_funcs import (datetime2stamp, read_data,
                                               stamp2datetime,
                                               write_all_summaries)

OVERPASS_URL = "http://overpass-api.de/api/interpreter"


class Frequency(Enum):
    """This class enumerates possible frequencies for summary data."""
    HOURLY = "hourly"
    DAILY = "daily"


def transform_point_to_circle(lat: float, lon: float, radius: float
                              ) -> Polygon:
    """This function transforms a set of cooordinates to a shapely
    circle with a provided radius.

    Args:
        lat: float, latitude of the center of the circle
        lon: float, longitude of the center of the circle
        radius: float, in meters
    Returns:
        shapely polygon of a circle
    """

    local_azimuthal_projection = (
        f"+proj=aeqd +R=6371000 +units=m +lat_0={lat} +lon_0={lon}"
    )
    wgs84_to_aeqd = partial(
        pyproj.transform,
        pyproj.Proj("+proj=longlat +datum=WGS84 +no_defs"),
        pyproj.Proj(local_azimuthal_projection),
    )
    aeqd_to_wgs84 = partial(
        pyproj.transform,
        pyproj.Proj(local_azimuthal_projection),
        pyproj.Proj("+proj=longlat +datum=WGS84 +no_defs"),
    )

    center = Point(lat, lon)
    point_transformed = transform(wgs84_to_aeqd, center)
    buffer = point_transformed.buffer(radius)
    return transform(aeqd_to_wgs84, buffer)


def get_nearby_locations(traj: np.ndarray) -> Tuple[dict, dict, dict]:
    """This function returns a dictionary of nearby locations,
    a dictionary of nearby locations' names, and a dictionary of
    nearby locations' coordinates.

    Args:
        traj: numpy array, trajectory
    Returns:
        ids: dictionary, contains nearby locations' ids
        locations: dictionary, contains nearby locations' coordinates
        tags: dictionary, contains nearby locations' tags
    Raises:
        RuntimeError: if the query to Overpass API fails
    """

    pause_vec = traj[traj[:, 0] == 2]
    latitudes: List[float] = []
    longitudes: List[float] = []
    for row in pause_vec:
        minimum_distance = np.min([
            great_circle_dist(row[1], row[2], lat, lon)
            for lat, lon in zip(latitudes, longitudes)
            ])
        # only add coordinates to the list if they are not too close
        # with the other coordinates in the list or if the list is empty
        if len(latitudes) == 0 or minimum_distance > 1000:
            latitudes.append(row[1])
            longitudes.append(row[2])

    query = "[out:json];\n("

    for lat, lon in zip(latitudes, longitudes):
        bbox = bounding_box((lat, lon), 1000)

        query += f"""
        \tnode{bbox}['leisure'];
        \tway{bbox}['leisure'];
        \tnode{bbox}['amenity'];
        \tway{bbox}['amenity'];"""

    query += "\n);\nout geom qt;"

    response = requests.get(OVERPASS_URL, params={"data": query}, timeout=60)
    response.raise_for_status()

    res = response.json()
    ids: Dict[str, List[int]] = {}
    locations: Dict[int, List[List[float]]] = {}
    tags: Dict[int, Dict[str, str]] = {}

    for element in res["elements"]:

        element_id = element["id"]

        if "amenity" in element["tags"]:
            if element["tags"]["amenity"] not in ids.keys():
                ids[element["tags"]["amenity"]] = [element_id]
            else:
                ids[element["tags"]["amenity"]].append(element_id)
        elif "leisure" in element["tags"]:
            if element["tags"]["leisure"] not in ids.keys():
                ids[element["tags"]["leisure"]] = [element_id]
            else:
                ids[element["tags"]["leisure"]].append(element_id)

        if element["type"] == "node":
            locations[element_id] = [[element["lat"], element["lon"]]]
        elif element["type"] == "way":
            locations[element_id] = [
                [x["lat"], x["lon"]] for x in element["geometry"]
            ]

        tags[element_id] = element["tags"]

    return ids, locations, tags


def gps_summaries(
    traj: np.ndarray,
    tz_str: str,
    frequency: Frequency,
    places_of_interest: Union[List[str], None] = None,
    save_log: bool = False,
    threshold: Union[int, None] = None,
    split_day_night: bool = False,
    person_point_radius: float = 2,
    place_point_radius: float = 7.5,
) -> Tuple[pd.DataFrame, dict]:
    """This function derives summary statistics from the imputed trajectories

    If the option is hourly, it returns
    ["year","month","day","hour","obs_duration","pause_time","flight_time","home_time",
    "max_dist_home", "dist_traveled","av_flight_length","sd_flight_length",
    "av_flight_duration","sd_flight_duration"]
    if the option is daily, it additionally returns
    ["obs_day","obs_night","radius","diameter","num_sig_places","entropy"]

    Args:
        traj: 2d array, output from Imp2traj(), which is a n by 8 mat,
            with headers as [s,x0,y0,t0,x1,y1,t1,obs]
            where s means status (1 as flight and 0 as pause),
            x0,y0,t0: starting lat,lon,timestamp,
            x1,y1,t1: ending lat,lon,timestamp,
            obs (1 as observed and 0 as imputed)
        tz_str: timezone
        option: Frequency class
        places_of_interest: list of amenities or leisure places to watch,
            keywords as used in openstreetmaps
        save_log: bool, True if you want to output a log of locations
            visited and their tags
        threshold: int, time spent in a pause needs to exceed the threshold
            to be placed in the log
            only if save_log True, in minutes
        split_day_night: bool, True if you want to split all metrics to
            datetime and nighttime patterns
            only for daily option
        person_point_radius: float, radius of the person's circle when
            discovering places near him in pauses
        place_point_radius: float, radius of place's circle
            when place is returned as centre coordinates from osm
    Returns:
        a pd dataframe, with each row as an hour/day,
            and each col as a feature/stat
        a dictionary, contains log of tags of all locations visited
            from openstreetmap
    Raises:
        RuntimeError: if the query to Overpass API fails
    """

    if frequency == Frequency.HOURLY:
        split_day_night = False

    ids: Dict[str, List[int]] = {}
    locations: Dict[int, List[List[float]]] = {}
    tags: Dict[int, Dict[str, str]] = {}
    if places_of_interest is not None or save_log:
        ids, locations, tags = get_nearby_locations(traj)

    obs_traj = traj[traj[:, 7] == 1, :]
    home_lat, home_lon = locate_home(obs_traj, tz_str)
    summary_stats: List[List[float]] = []
    log_tags: Dict[str, List[dict]] = {}
    if frequency == Frequency.HOURLY:
        # find starting and ending time
        sys.stdout.write("Calculating the hourly summary stats...\n")
        time_list = stamp2datetime(traj[0, 3], tz_str)
        time_list[4:6] = [0, 0]
        start_stamp = datetime2stamp(time_list, tz_str) + 3600
        time_list = stamp2datetime(traj[-1, 3], tz_str)
        time_list[4:6] = [0, 0]
        end_stamp = datetime2stamp(time_list, tz_str)
        # start_time, end_time are exact points
        # (if it ends at 2019-3-8 11 o'clock, then 11 shouldn't be included)
        window = 60 * 60
        no_windows = (end_stamp - start_stamp) // window
    else:
        # find starting and ending time
        sys.stdout.write("Calculating the daily summary stats...\n")
        time_list = stamp2datetime(traj[0, 3], tz_str)
        time_list[3:6] = [0, 0, 0]
        start_stamp = datetime2stamp(time_list, tz_str)
        time_list = stamp2datetime(traj[-1, 3], tz_str)
        time_list[3:6] = [0, 0, 0]
        end_stamp = datetime2stamp(time_list, tz_str) + 3600 * 24
        # if it starts from 2019-3-8 11 o'clock,
        # then our daily summary starts from 2019-3-9)
        window = 60 * 60 * 24
        no_windows = (end_stamp - start_stamp) // window
        if split_day_night:
            no_windows *= 2

    for i in range(no_windows):
        if split_day_night:
            i2 = i // 2
        else:
            i2 = i
        start_time = start_stamp + i2 * window
        end_time = start_stamp + (i2 + 1) * window
        start_time2 = 0
        end_time2 = 0

        current_time_list = stamp2datetime(start_time, tz_str)
        year, month, day, hour = current_time_list[:4]
        # take a subset, the starting point of the last traj <end_time
        # and the ending point of the first traj >start_time
        index_rows = (traj[:, 3] < end_time) * (traj[:, 6] > start_time)

        stop1 = 0
        stop2 = 0
        if split_day_night:
            current_time_list2 = current_time_list.copy()
            current_time_list3 = current_time_list.copy()
            current_time_list2[3] = 8
            current_time_list3[3] = 20
            start_time2 = datetime2stamp(current_time_list2, tz_str)
            end_time2 = datetime2stamp(current_time_list3, tz_str)
            if i % 2 == 0:
                # datetime
                index_rows = (
                    (traj[:, 3] <= end_time2)
                    * (traj[:, 6] >= start_time2)
                    )
            else:
                # nighttime
                index1 = (
                    (traj[:, 6] < start_time2)
                    * (traj[:, 3] < end_time)
                    * (traj[:, 6] > start_time)
                )
                index2 = (
                    (traj[:, 3] > end_time2)
                    * (traj[:, 3] < end_time)
                    * (traj[:, 6] > start_time)
                )
                stop1 = sum(index1) - 1
                stop2 = sum(index1)
                index_rows = index1 + index2

        if sum(index_rows) == 0 and split_day_night:
            res = [year, month, day] + [0 for _ in range(18)]
            if places_of_interest is not None:
                res += [0 for _ in range(2 * len(places_of_interest) + 1)]
            summary_stats.append(res)
            continue

        temp = traj[index_rows, :]
        # take a subset which is exactly one hour/day,
        # cut the trajs at two ends proportionally
        if i2 not in (0, no_windows - 1):
            if split_day_night and i % 2 == 0:
                t0_temp = start_time2
                t1_temp = end_time2
            else:
<<<<<<< HEAD
                t0_temp = start_time
                t1_temp = end_time

            if sum(index_rows) == 1:
                p0 = (t0_temp - temp[0, 3]) / (temp[0, 6] - temp[0, 3])
                p1 = (t1_temp - temp[0, 3]) / (temp[0, 6] - temp[0, 3])
                x0, y0 = temp[0, [1, 2]]
                x1, y1 = temp[0, [4, 5]]
                temp[0, 1] = (1 - p0) * x0 + p0 * x1
                temp[0, 2] = (1 - p0) * y0 + p0 * y1
                temp[0, 3] = t0_temp
                temp[0, 4] = (1 - p1) * x0 + p1 * x1
                temp[0, 5] = (1 - p1) * y0 + p1 * y1
                temp[0, 6] = t1_temp
            else:
                if split_day_night and i % 2 != 0:
                    t0_temp_l = [start_time, end_time2]
                    t1_temp_l = [start_time2, end_time]
                    start_temp = [0, stop2]
                    end_temp = [stop1, -1]
                    for j in range(2):
                        p0 = (temp[start_temp[j], 6] - t0_temp_l[j]) / (
                            temp[start_temp[j], 6] - temp[start_temp[j], 3]
                        )
                        p1 = (t1_temp_l[j] - temp[end_temp[j], 3]) / (
                            temp[end_temp[j], 6] - temp[end_temp[j], 3]
                        )
                        temp[start_temp[j], 1] = (1 - p0) * temp[
                            start_temp[j], 4
                        ] + p0 * temp[start_temp[j], 1]
                        temp[start_temp[j], 2] = (1 - p0) * temp[
                            start_temp[j], 5
                        ] + p0 * temp[start_temp[j], 2]
                        temp[start_temp[j], 3] = t0_temp_l[j]
                        temp[end_temp[j], 4] = (1 - p1) * temp[
                            end_temp[j], 1
                        ] + p1 * temp[end_temp[j], 4]
                        temp[end_temp[j], 5] = (1 - p1) * temp[
                            end_temp[j], 2
                        ] + p1 * temp[end_temp[j], 5]
                        temp[end_temp[j], 6] = t1_temp_l[j]
                else:
                    p0 = (temp[0, 6] - t0_temp) / (temp[0, 6] - temp[0, 3])
                    p1 = (
                        (t1_temp - temp[-1, 3])
                        / (temp[-1, 6] - temp[-1, 3])
                        )
                    temp[0, 1] = (1 - p0) * temp[0, 4] + p0 * temp[0, 1]
                    temp[0, 2] = (1 - p0) * temp[0, 5] + p0 * temp[0, 2]
                    temp[0, 3] = t0_temp
                    temp[-1, 4] = (1 - p1) * temp[-1, 1] + p1 * temp[-1, 4]
                    temp[-1, 5] = (1 - p1) * temp[-1, 2] + p1 * temp[-1, 5]
                    temp[-1, 6] = t1_temp

        obs_dur = sum((temp[:, 6] - temp[:, 3])[temp[:, 7] == 1])
        d_home_1 = great_circle_dist(
            home_lat, home_lon, temp[:, 1], temp[:, 2]
            )
        d_home_2 = great_circle_dist(
            home_lat, home_lon, temp[:, 4], temp[:, 5]
            )
        d_home = (d_home_1 + d_home_2) / 2
        max_dist_home = max(np.concatenate((d_home_1, d_home_2)))
        time_at_home = sum((temp[:, 6] - temp[:, 3])[d_home <= 50])
        mov_vec = np.round(
            great_circle_dist(
                temp[:, 4], temp[:, 5], temp[:, 1], temp[:, 2]
            ),
            0,
        )
        flight_d_vec = mov_vec[temp[:, 0] == 1]
        flight_t_vec = (temp[:, 6] - temp[:, 3])[temp[:, 0] == 1]
        pause_t_vec = (temp[:, 6] - temp[:, 3])[temp[:, 0] == 2]
        total_pause_time = sum(pause_t_vec)
        total_flight_time = sum(flight_t_vec)
        dist_traveled = sum(mov_vec)
        # Locations of importance
        if places_of_interest is not None or save_log:
            log_tags_temp = []
            pause_vec = temp[temp[:, 0] == 2]
            pause_array = np.array([])
            for row in pause_vec:
                if (
                    great_circle_dist(row[1], row[2], home_lat, home_lon)
                    > 2*place_point_radius
                ):
                    if len(pause_array) == 0:
                        pause_array = np.array(
                            [[row[1], row[2], (row[6] - row[3]) / 60]]
                        )
                    elif (
                        np.min(
                            great_circle_dist(
                                row[1], row[2],
                                pause_array[:, 0], pause_array[:, 1],
                            )
                        )
                        > 2*place_point_radius
                    ):
                        pause_array = np.append(
                            pause_array,
                            [[row[1], row[2], (row[6] - row[3]) / 60]],
                            axis=0,
                        )
                    else:
                        pause_array[
                            great_circle_dist(
                                row[1], row[2],
                                pause_array[:, 0], pause_array[:, 1],
                            )
                            <= 2*place_point_radius,
                            -1,
                        ] += (row[6] - row[3]) / 60

            all_place_times = []
            all_place_times_adjusted = []
            if places_of_interest is not None:
                all_place_times = [0] * (len(places_of_interest) + 1)
                all_place_times_adjusted = all_place_times[:-1]

            for pause in pause_array:
                if places_of_interest is not None:
                    all_place_probs = [
                        0 for _, _ in enumerate(places_of_interest)
                    ]
                    pause_circle = transform_point_to_circle(
                        pause[0], pause[1], person_point_radius
                    )
                    add_to_other = True
                    for j, place in enumerate(places_of_interest):
                        for element_id in ids[place]:
                            if len(locations[element_id]) == 1:
                                location_circle = transform_point_to_circle(
                                    locations[element_id][0][0],
                                    locations[element_id][0][1],
                                    place_point_radius,
                                )

                                intersection_area = pause_circle.intersection(
                                    location_circle
                                ).area
                                if intersection_area > 0:
                                    all_place_probs[j] += intersection_area
                                    add_to_other = False

                            elif len(locations[element_id]) >= 3:
                                polygon = Polygon(locations[element_id])

                                intersection_area = pause_circle.intersection(
                                    polygon
                                ).area
                                if intersection_area > 0:
                                    all_place_probs[j] += intersection_area
                                    add_to_other = False

                    # in case of pause not in places of interest
                    if add_to_other:
                        all_place_times[-1] += pause[2] / 60
                    else:
                        all_place_probs2 = np.array(all_place_probs) / sum(
                            all_place_probs
                        )
                        chosen_type = np.argmax(all_place_probs2)
                        all_place_times[chosen_type] += pause[2] / 60
                        for h, prob in enumerate(all_place_probs2):
                            all_place_times_adjusted[h] += (
                                prob * pause[2] / 60
                            )

                if save_log:
                    if threshold is None:
                        threshold = 60
                        sys.stdout.write(
                            "threshold parameter set to None,"
                            + " automatically converted to 60min."
                            + "\n"
                        )
                    if pause[2] >= threshold:
                        for place_id, place_coordinates in locations.items():
                            if len(place_coordinates) == 1:
                                if (
                                    great_circle_dist(
                                        pause[0], pause[1],
                                        place_coordinates[0][0],
                                        place_coordinates[0][1],
                                    )
                                    < place_point_radius
                                ):
                                    log_tags_temp.append(tags[place_id])
                            elif len(place_coordinates) >= 3:
                                polygon = Polygon(place_coordinates)
                                point = Point(pause[0], pause[1])
                                if polygon.contains(point):
                                    log_tags_temp.append(tags[place_id])

        if len(flight_d_vec) > 0:
            av_f_len = np.mean(flight_d_vec)
            sd_f_len = np.std(flight_d_vec)
            av_f_dur = np.mean(flight_t_vec)
            sd_f_dur = np.std(flight_t_vec)
        else:
            av_f_len = 0
            sd_f_len = 0
            av_f_dur = 0
            sd_f_dur = 0
        if len(pause_t_vec) > 0:
            av_p_dur = np.mean(pause_t_vec)
            sd_p_dur = np.std(pause_t_vec)
        else:
            av_p_dur = 0
            sd_p_dur = 0
        if frequency == Frequency.HOURLY:
            if obs_dur == 0:
                res = [
                    year,
                    month,
                    day,
                    hour,
                    0,
                    np.nan,
                    np.nan,
                    np.nan,
                    np.nan,
                    np.nan,
                    np.nan,
                    np.nan,
                    np.nan,
                    np.nan,
                    np.nan,
                    np.nan,
                ]
                if places_of_interest is not None:
                    for p in range(2 * len(places_of_interest) + 1):
                        res.append(np.nan)
                summary_stats.append(res)
                log_tags[f"{day}/{month}/{year} {hour}:00"] = []
            else:
                res = [
                    year,
                    month,
                    day,
                    hour,
                    obs_dur / 60,
                    time_at_home / 60,
                    dist_traveled,
                    max_dist_home,
                    total_flight_time / 60,
                    av_f_len,
                    sd_f_len,
                    av_f_dur / 60,
                    sd_f_dur / 60,
                    total_pause_time / 60,
                    av_p_dur / 60,
                    sd_p_dur / 60,
                ]
                if places_of_interest is not None:
                    res += all_place_times
                    res += all_place_times_adjusted
                log_tags[f"{day}/{month}/{year} {hour}:00"] = log_tags_temp

                summary_stats.append(res)
        else:
            hours = []
            for j in range(temp.shape[0]):
                time_list = stamp2datetime(
                    (temp[j, 3] + temp[j, 6]) / 2,
                    tz_str,
                    )
                hours.append(time_list[3])
            hours_array = np.array(hours)
            day_index = (hours_array >= 8) * (hours_array <= 19)
            night_index = np.logical_not(day_index)
            day_part = temp[day_index, :]
            night_part = temp[night_index, :]
            obs_day = sum(
                (day_part[:, 6] - day_part[:, 3])[day_part[:, 7] == 1]
            )
            obs_night = sum(
                (night_part[:, 6] - night_part[:, 3])[night_part[:, 7] == 1]
            )
            temp_pause = temp[temp[:, 0] == 2, :]
            centroid_x = np.dot(
                (temp_pause[:, 6] - temp_pause[:, 3]) / total_pause_time,
                temp_pause[:, 1],
            )
            centroid_y = np.dot(
                (temp_pause[:, 6] - temp_pause[:, 3]) / total_pause_time,
                temp_pause[:, 2],
            )
            r_vec = great_circle_dist(
                centroid_x, centroid_y, temp_pause[:, 1], temp_pause[:, 2]
            )
            radius = np.dot(
                (temp_pause[:, 6] - temp_pause[:, 3]) / total_pause_time, r_vec
            )
            _, _, _, t_xy = num_sig_places(temp_pause, 50)
            num_sig = sum(np.array(t_xy) / 60 > 15)
            t_sig = np.array(t_xy)[np.array(t_xy) / 60 > 15]
            p = t_sig / sum(t_sig)
            entropy = -sum(p * np.log(p + 0.00001))
            if temp.shape[0] == 1:
                diameter = 0
            else:
                diameters = pairwise_great_circle_dist(temp[:, [1, 2]])
                diameter = max(diameters)
            if obs_dur == 0:
                res = [
                    year,
                    month,
                    day,
                    0,
                    0,
                    0,
                    np.nan,
                    np.nan,
                    np.nan,
                    np.nan,
                    np.nan,
                    np.nan,
                    np.nan,
                    np.nan,
                    np.nan,
                    np.nan,
                    np.nan,
                    np.nan,
                    np.nan,
                    np.nan,
                    np.nan,
                ]
                if places_of_interest is not None:
                    for p in range(2 * len(places_of_interest) + 1):
                        res.append(np.nan)
                summary_stats.append(res)
                log_tags[f"{day}/{month}/{year}"] = []
            else:
                res = [
                    year,
                    month,
                    day,
                    obs_dur / 3600,
                    obs_day / 3600,
                    obs_night / 3600,
                    time_at_home / 3600,
                    dist_traveled / 1000,
                    max_dist_home / 1000,
                    radius / 1000,
                    diameter / 1000,
                    num_sig,
                    entropy,
                    total_flight_time / 3600,
                    av_f_len / 1000,
                    sd_f_len / 1000,
                    av_f_dur / 3600,
                    sd_f_dur / 3600,
                    total_pause_time / 3600,
                    av_p_dur / 3600,
                    sd_p_dur / 3600,
                ]
                if places_of_interest is not None:
                    res += all_place_times
                    res += all_place_times_adjusted
                summary_stats.append(res)
                if split_day_night:
                    if i % 2 == 0:
                        time_cat = "datetime"
                    else:
                        time_cat = "nighttime"
                    log_tags[f"{day}/{month}/{year}, {time_cat}"] = (
                        log_tags_temp
                    )
                else:
                    log_tags[f"{day}/{month}/{year}"] = log_tags_temp
        summary_stats_df = pd.DataFrame(np.array(summary_stats))
        if places_of_interest is None:
            places_of_interest2 = []
            places_of_interest3 = []
        else:
            places_of_interest2 = places_of_interest.copy()
            places_of_interest2.append("other")
            places_of_interest3 = [
                f"{pl}_adjusted" for pl in places_of_interest
            ]
        if frequency == Frequency.HOURLY:
            summary_stats_df.columns = (
                [
                    "year",
                    "month",
                    "day",
                    "hour",
                    "obs_duration",
                    "home_time",
                    "dist_traveled",
                    "max_dist_home",
                    "total_flight_time",
                    "av_flight_length",
                    "sd_flight_length",
                    "av_flight_duration",
                    "sd_flight_duration",
                    "total_pause_time",
                    "av_pause_duration",
                    "sd_pause_duration",
                ]
                + places_of_interest2
                + places_of_interest3
            )
        else:
            summary_stats_df.columns = (
                [
                    "year",
                    "month",
                    "day",
                    "obs_duration",
                    "obs_day",
                    "obs_night",
                    "home_time",
                    "dist_traveled",
                    "max_dist_home",
                    "radius",
                    "diameter",
                    "num_sig_places",
                    "entropy",
                    "total_flight_time",
                    "av_flight_length",
                    "sd_flight_length",
                    "av_flight_duration",
                    "sd_flight_duration",
                    "total_pause_time",
                    "av_pause_duration",
                    "sd_pause_duration",
                ]
                + places_of_interest2
                + places_of_interest3
            )
=======
                av_p_dur = 0
                sd_p_dur = 0
            if option=="hourly":
                if obs_dur==0:
                    summary_stats.append([year,month,day,hour,0,pd.NA,pd.NA,pd.NA,pd.NA,pd.NA,pd.NA,pd.NA,pd.NA,pd.NA,pd.NA,pd.NA])
                else:
                    summary_stats.append([year,month,day,hour,obs_dur/60, time_at_home/60,dist_traveled, max_dist_home,
                                          total_flight_time/60, av_f_len,sd_f_len,av_f_dur/60,sd_f_dur/60,
                                          total_pause_time/60,av_p_dur/60,sd_p_dur/60])
            if option=="daily":
                hours = []
                for i in range(temp.shape[0]):
                    time_list = stamp2datetime((temp[i,3]+temp[i,6])/2,tz_str)
                    hours.append(time_list[3])
                hours = np.array(hours)
                day_index = (hours>=8)*(hours<=19)
                night_index = np.logical_not(day_index)
                day_part = temp[day_index,:]
                night_part = temp[night_index,:]
                obs_day = sum((day_part[:,6]-day_part[:,3])[day_part[:,7]==1])
                obs_night = sum((night_part[:,6]-night_part[:,3])[night_part[:,7]==1])
                temp_pause = temp[temp[:,0]==2,:]
                centroid_x = np.dot((temp_pause[:,6]-temp_pause[:,3])/total_pause_time,temp_pause[:,1])
                centroid_y = np.dot((temp_pause[:,6]-temp_pause[:,3])/total_pause_time,temp_pause[:,2])
                r_vec = great_circle_dist(centroid_x,centroid_y,temp_pause[:,1],temp_pause[:,2])
                radius = np.dot((temp_pause[:,6]-temp_pause[:,3])/total_pause_time,r_vec)
                loc_x,loc_y,num_xy,t_xy = num_sig_places(temp_pause,50)
                num_sig = sum(np.array(t_xy)/60>15)
                t_sig = np.array(t_xy)[np.array(t_xy)/60>15]
                p = t_sig/sum(t_sig)
                entropy = -sum(p*np.log(p+0.00001))
                if temp.shape[0]==1:
                    diameter = 0
                else:
                    D = pairwise_great_circle_dist(temp[:,[1,2]])
                    diameter = max(D)
                if obs_dur == 0:
                    summary_stats.append([year,month,day,0,0,0,pd.NA,pd.NA,pd.NA,pd.NA,pd.NA,pd.NA,pd.NA,pd.NA,pd.NA,pd.NA,pd.NA,pd.NA,pd.NA,pd.NA,pd.NA])
                else:
                    summary_stats.append([year,month,day,obs_dur/3600, obs_day/3600, obs_night/3600,time_at_home/3600,dist_traveled/1000,max_dist_home/1000,
                                         radius/1000, diameter/1000, num_sig, entropy,
                                         total_flight_time/3600, av_f_len/1000,sd_f_len/1000,av_f_dur/3600,sd_f_dur/3600,
                                         total_pause_time/3600, av_p_dur/3600, sd_p_dur/3600])
        summary_stats = pd.DataFrame(summary_stats)
        if option == "hourly":
            summary_stats.columns = ["year","month","day","hour","obs_duration","home_time","dist_traveled","max_dist_home",
                                     "total_flight_time","av_flight_length","sd_flight_length","av_flight_duration","sd_flight_duration",
                                     "total_pause_time","av_pause_duration","sd_pause_duration"]
        if option == "daily":
            summary_stats.columns = ["year","month","day","obs_duration","obs_day","obs_night","home_time","dist_traveled","max_dist_home",
                                     "radius","diameter","num_sig_places","entropy",
                                     "total_flight_time","av_flight_length","sd_flight_length","av_flight_duration","sd_flight_duration",
                                     "total_pause_time","av_pause_duration","sd_pause_duration"]
>>>>>>> dcf2fc10
    else:
        if places_of_interest is None:
            places_of_interest2 = []
            places_of_interest3 = []
        else:
            places_of_interest2 = places_of_interest.copy()
            places_of_interest2.append("other")
            places_of_interest3 = [
                f"{pl}_adjusted" for pl in places_of_interest
            ]
        if frequency == Frequency.HOURLY:
            summary_stats_df = pd.DataFrame(
                columns=(
                    [
                        "year",
                        "month",
                        "day",
                        "hour",
                        "obs_duration",
                        "home_time",
                        "dist_traveled",
                        "max_dist_home",
                        "total_flight_time",
                        "av_flight_length",
                        "sd_flight_length",
                        "av_flight_duration",
                        "sd_flight_duration",
                        "total_pause_time",
                        "av_pause_duration",
                        "sd_pause_duration",
                    ]
                    + places_of_interest2
                    + places_of_interest3
                )
            )
        else:
            summary_stats_df = pd.DataFrame(
                columns=(
                    [
                        "year",
                        "month",
                        "day",
                        "obs_duration",
                        "obs_day",
                        "obs_night",
                        "home_time",
                        "dist_traveled",
                        "max_dist_home",
                        "radius",
                        "diameter",
                        "num_sig_places",
                        "entropy",
                        "total_flight_time",
                        "av_flight_length",
                        "sd_flight_length",
                        "av_flight_duration",
                        "sd_flight_duration",
                        "total_pause_time",
                        "av_pause_duration",
                        "sd_pause_duration",
                    ]
                    + places_of_interest2
                    + places_of_interest3
                )
            )

    if split_day_night:
        summary_stats_df_datetime = summary_stats_df[::2].reset_index(
            drop=True
            )
        summary_stats_df_nighttime = summary_stats_df[1::2].reset_index(
            drop=True
            )

        summary_stats_df2 = pd.concat(
            [
                summary_stats_df_datetime,
                summary_stats_df_nighttime.iloc[:, 3:],
            ],
            axis=1,
        )
        summary_stats_df2.columns = (
            list(summary_stats_df.columns)[:3]
            + [
                f"{cname}_datetime"
                for cname in list(summary_stats_df.columns)[3:]
            ]
            + [
                f"{cname}_nighttime"
                for cname in list(summary_stats_df.columns)[3:]
            ]
        )
        summary_stats_df2 = summary_stats_df2.drop(
            [
                "obs_day_datetime",
                "obs_night_datetime",
                "obs_day_nighttime",
                "obs_night_nighttime",
            ],
            axis=1,
        )
        summary_stats_df2.insert(
            3,
            "obs_duration",
            summary_stats_df2["obs_duration_datetime"]
            + summary_stats_df2["obs_duration_nighttime"],
        )
    else:
        summary_stats_df2 = summary_stats_df

    return summary_stats_df2, log_tags


def gps_quality_check(study_folder, ID):
    """
    The function checks the gps data quality.
    Args: both study_folder and ID should be string
    Return: a scalar between 0 and 1, bigger means better data quality (percentage of data which meet the criterion)
    """
    gps_path = study_folder + '/' + str(ID) + '/gps'
    if not os.path.exists(gps_path):
        quality_check = 0
    else:
        file_list = os.listdir(gps_path)
        for i in range(len(file_list)):
            if file_list[i][0]==".":
                file_list[i]=file_list[i][2:]
        file_path = [gps_path + "/"+ file_list[j] for j in range(len(file_list))]
        file_path = np.sort(np.array(file_path))
        ## check if there are enough data for the following algorithm
        quality_yes = 0
        for i in range(len(file_path)):
            df = pd.read_csv(file_path[i])
            if df.shape[0]>60:
                quality_yes = quality_yes + 1
        quality_check = quality_yes/(len(file_path)+0.0001)
    return quality_check

def gps_stats_main(study_folder, output_folder, tz_str, option, save_traj, time_start = None, time_end = None, beiwe_id = None,
    parameters = None, all_memory_dict = None, all_BV_set=None, quality_threshold=None):
    """
    This the main function to do the GPS imputation. It calls every function defined before.
    Args:   study_folder, string, the path of the study folder
            output_folder, string, the path of the folder where you want to save results
            tz_str, string, timezone
            option, 'daily' or 'hourly' or 'both' (resolution for summary statistics)
            save_traj, bool, True if you want to save the trajectories as a csv file, False if you don't
            time_start, time_end are starting time and ending time of the window of interest
            time should be a list of integers with format [year, month, day, hour, minute, second]
            if time_start is None and time_end is None: then it reads all the available files
            if time_start is None and time_end is given, then it reads all the files before the given time
            if time_start is given and time_end is None, then it reads all the files after the given time
            beiwe_id: a list of beiwe IDs
            parameters: hyperparameters in functions, recommend to set it to none (by default)
            all_memory_dict and all_BV_set are dictionaries from previous run (none if it's the first time)
            quality_threshold: more-or-less a percentage value expressed as a floating point of the 
            fraction of data required for a summary to be created.
    Return: write summary stats as csv for each user during the specified period
            and imputed trajectory if required
            and memory objects (all_memory_dict and all_BV_set) as pickle files for future use
            and a record csv file to show which users are processed, from when to when
            and logger csv file to show warnings and bugs during the run
    """
    
    quality_threshold = quality_threshold if quality_threshold is not None else 0.05
    
    if os.path.exists(output_folder)==False:
        os.mkdir(output_folder)

    if parameters == None:
        parameters = [60*60*24*10,60*60*24*30,0.002,200,5,1,0.3,0.2,0.5,100,0.01,0.05,3,10,2,'GLC',10,51,None,None,None]
    [l1,l2,l3,g,a1,a2,b1,b2,b3,d,sigma2,tol,switch,num,linearity,method,itrvl,accuracylim,r,w,h] = parameters
    pars0 = [l1,l2,l3,a1,a2,b1,b2,b3]
    pars1 = [l1,l2,a1,a2,b1,b2,b3,g]

    if r == None:
        orig_r = None
    if w == None:
        orig_w = None
    if h == None:
        orig_h = None

    ## beiwe_id should be a list of str
    if beiwe_id == None:
        beiwe_id = os.listdir(study_folder)
    ## create a record of processed user ID and starting/ending time

    if all_memory_dict == None:
        all_memory_dict = {}
        for ID in beiwe_id:
            all_memory_dict[str(ID)] = None

    if all_BV_set == None:
        all_BV_set = {}
        for ID in beiwe_id:
            all_BV_set[str(ID)] = None

    if option == 'both':
        if os.path.exists(output_folder+"/hourly")==False:
            os.mkdir(output_folder+"/hourly")
        if os.path.exists(output_folder+"/daily")==False:
            os.mkdir(output_folder+"/daily")

    if save_traj == True:
        if os.path.exists(output_folder+"/trajectory")==False:
            os.mkdir(output_folder+"/trajectory")

    if len(beiwe_id)>0:
        for ID in beiwe_id:
            sys.stdout.write('User: '+ ID  + '\n')
            try:
                ## data quality check
                quality = gps_quality_check(study_folder, ID)
                if quality > quality_threshold:
                    ## read data
                    sys.stdout.write("Read in the csv files ..." + '\n')
                    data, stamp_start, stamp_end = read_data(ID, study_folder, "gps", tz_str, time_start, time_end)
                    if orig_r is None:
                        r = itrvl
                    if orig_h is None:
                        h = r
                    if orig_w is None:
                        w = np.mean(data.accuracy)
                    ## process data
                    mobmat1 = GPS2MobMat(data,itrvl,accuracylim,r,w,h)
                    mobmat2 = InferMobMat(mobmat1,itrvl,r)
                    out_dict = BV_select(mobmat2,sigma2,tol,d,pars0,all_memory_dict[str(ID)],all_BV_set[str(ID)])
                    all_BV_set[str(ID)] = BV_set = out_dict["BV_set"]
                    all_memory_dict[str(ID)] = out_dict["memory_dict"]
                    imp_table = ImputeGPS(mobmat2,BV_set,method,switch,num,linearity,tz_str,pars1)
                    traj = Imp2traj(imp_table,mobmat2,itrvl,r,w,h)
                    ## save all_memory_dict and all_BV_set
                    f = open(output_folder + "/all_memory_dict.pkl","wb")
                    pickle.dump(all_memory_dict,f)
                    f.close()
                    f = open(output_folder + "/all_BV_set.pkl","wb")
                    pickle.dump(all_BV_set,f)
                    f.close()
                    if save_traj == True:
                        pd_traj = pd.DataFrame(traj)
                        pd_traj.columns = ["status","x0","y0","t0","x1","y1","t1","obs"]
                        dest_path = output_folder +"/trajectory/" + str(ID) + ".csv"
                        pd_traj.to_csv(dest_path,index=False)
                    if option == 'both':
                        summary_stats1 = gps_summaries(traj,tz_str,'hourly')
                        write_all_summaries(ID, summary_stats1, output_folder + "/hourly")
                        summary_stats2 = gps_summaries(traj,tz_str,'daily')
                        write_all_summaries(ID, summary_stats2, output_folder + "/daily")
                    else:
                        summary_stats = gps_summaries(traj,tz_str,option)
                        write_all_summaries(ID, summary_stats, output_folder)
                else:
                    sys.stdout.write("GPS data are not collected or the data quality is too low." + '\n')
            except:
                sys.stdout.write("An error occured when processing the data." + '\n')
                pass<|MERGE_RESOLUTION|>--- conflicted
+++ resolved
@@ -303,7 +303,6 @@
                 t0_temp = start_time2
                 t1_temp = end_time2
             else:
-<<<<<<< HEAD
                 t0_temp = start_time
                 t1_temp = end_time
 
@@ -737,61 +736,6 @@
                 + places_of_interest2
                 + places_of_interest3
             )
-=======
-                av_p_dur = 0
-                sd_p_dur = 0
-            if option=="hourly":
-                if obs_dur==0:
-                    summary_stats.append([year,month,day,hour,0,pd.NA,pd.NA,pd.NA,pd.NA,pd.NA,pd.NA,pd.NA,pd.NA,pd.NA,pd.NA,pd.NA])
-                else:
-                    summary_stats.append([year,month,day,hour,obs_dur/60, time_at_home/60,dist_traveled, max_dist_home,
-                                          total_flight_time/60, av_f_len,sd_f_len,av_f_dur/60,sd_f_dur/60,
-                                          total_pause_time/60,av_p_dur/60,sd_p_dur/60])
-            if option=="daily":
-                hours = []
-                for i in range(temp.shape[0]):
-                    time_list = stamp2datetime((temp[i,3]+temp[i,6])/2,tz_str)
-                    hours.append(time_list[3])
-                hours = np.array(hours)
-                day_index = (hours>=8)*(hours<=19)
-                night_index = np.logical_not(day_index)
-                day_part = temp[day_index,:]
-                night_part = temp[night_index,:]
-                obs_day = sum((day_part[:,6]-day_part[:,3])[day_part[:,7]==1])
-                obs_night = sum((night_part[:,6]-night_part[:,3])[night_part[:,7]==1])
-                temp_pause = temp[temp[:,0]==2,:]
-                centroid_x = np.dot((temp_pause[:,6]-temp_pause[:,3])/total_pause_time,temp_pause[:,1])
-                centroid_y = np.dot((temp_pause[:,6]-temp_pause[:,3])/total_pause_time,temp_pause[:,2])
-                r_vec = great_circle_dist(centroid_x,centroid_y,temp_pause[:,1],temp_pause[:,2])
-                radius = np.dot((temp_pause[:,6]-temp_pause[:,3])/total_pause_time,r_vec)
-                loc_x,loc_y,num_xy,t_xy = num_sig_places(temp_pause,50)
-                num_sig = sum(np.array(t_xy)/60>15)
-                t_sig = np.array(t_xy)[np.array(t_xy)/60>15]
-                p = t_sig/sum(t_sig)
-                entropy = -sum(p*np.log(p+0.00001))
-                if temp.shape[0]==1:
-                    diameter = 0
-                else:
-                    D = pairwise_great_circle_dist(temp[:,[1,2]])
-                    diameter = max(D)
-                if obs_dur == 0:
-                    summary_stats.append([year,month,day,0,0,0,pd.NA,pd.NA,pd.NA,pd.NA,pd.NA,pd.NA,pd.NA,pd.NA,pd.NA,pd.NA,pd.NA,pd.NA,pd.NA,pd.NA,pd.NA])
-                else:
-                    summary_stats.append([year,month,day,obs_dur/3600, obs_day/3600, obs_night/3600,time_at_home/3600,dist_traveled/1000,max_dist_home/1000,
-                                         radius/1000, diameter/1000, num_sig, entropy,
-                                         total_flight_time/3600, av_f_len/1000,sd_f_len/1000,av_f_dur/3600,sd_f_dur/3600,
-                                         total_pause_time/3600, av_p_dur/3600, sd_p_dur/3600])
-        summary_stats = pd.DataFrame(summary_stats)
-        if option == "hourly":
-            summary_stats.columns = ["year","month","day","hour","obs_duration","home_time","dist_traveled","max_dist_home",
-                                     "total_flight_time","av_flight_length","sd_flight_length","av_flight_duration","sd_flight_duration",
-                                     "total_pause_time","av_pause_duration","sd_pause_duration"]
-        if option == "daily":
-            summary_stats.columns = ["year","month","day","obs_duration","obs_day","obs_night","home_time","dist_traveled","max_dist_home",
-                                     "radius","diameter","num_sig_places","entropy",
-                                     "total_flight_time","av_flight_length","sd_flight_length","av_flight_duration","sd_flight_duration",
-                                     "total_pause_time","av_pause_duration","sd_pause_duration"]
->>>>>>> dcf2fc10
     else:
         if places_of_interest is None:
             places_of_interest2 = []
