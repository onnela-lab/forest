"""Module used to impute missing data, by combining functions defined in other
modules and calculate summary statistics of imputed trajectories.
"""

from dataclasses import dataclass
from datetime import datetime
import json
import logging
import os
import pickle
from typing import Dict, List, Optional, Tuple

import numpy as np
import pandas as pd
from pyproj import Transformer
import requests
from shapely.geometry import Point
from shapely.geometry.polygon import Polygon
from shapely.ops import transform

from forest.bonsai.simulate_gps_data import bounding_box
from forest.constants import Frequency, OSM_OVERPASS_URL, OSMTags
from forest.jasmine.data2mobmat import (gps_to_mobmat, infer_mobmat,
                                        great_circle_dist,
                                        pairwise_great_circle_dist)
from forest.jasmine.mobmat2traj import (imp_to_traj, impute_gps, locate_home,
                                        num_sig_places)
from forest.jasmine.sogp_gps import bv_select
from forest.poplar.legacy.common_funcs import (datetime2stamp, read_data,
                                               stamp2datetime,
                                               write_all_summaries)
from forest.utils import get_ids


logger = logging.getLogger(__name__)
logger.setLevel(logging.INFO)


@dataclass
class Hyperparameters:
    """Class containing hyperparemeters for gps imputation and trajectory
     summary statistics calculation.

    Args:
        itrvl, accuracylim, r, w, h: hyperparameters for the
            gps_to_mobmat function.
        itrvl, r: hyperparameters for the infer_mobmat function.
        l1, l2, l3, a1, a2, b1, b2, b3, sigma2, tol, d: hyperparameters
            for the bv_select function.
        l1, l2, a1, a2, b1, b2, b3, g, method, switch, num, linearity:
            hyperparameters for the impute_gps function.
        itrvl, r, w, h: hyperparameters for the imp_to_traj function.
        log_threshold: int, time spent in a pause needs to exceed the
            log_threshold to be placed in the log
            only if save_osm_log True, in minutes
        split_day_night: bool, True if you want to split all metrics to
            datetime and nighttime patterns
            only for daily frequency
        person_point_radius: float, radius of the person's circle when
            discovering places near him in pauses
        place_point_radius: float, radius of place's circle
            when place is returned as centre coordinates from osm
        save_osm_log: bool, True if you want to output a log of locations
            visited and their tags
        quality_threshold: float, a percentage value of the fraction of data
            required for a summary to be created
        pcr_bool: bool, True if you want to calculate the physical
            circadian rhythm
        pcr_window: int, number of days to look back and forward
            for calculating the physical circadian rhythm
        pcr_sample_rate: int, number of seconds between each sample
            for calculating the physical circadian rhythm
    """
    # imputation hyperparameters
    l1: int = 60 * 60 * 24 * 10
    l2: int = 60 * 60 * 24 * 30
    l3: float = 0.002
    g: int = 200
    a1: int = 5
    a2: int = 1
    b1: float = 0.3
    b2: float = 0.2
    b3: float = 0.5
    d: int = 100
    sigma2: float = 0.01
    tol: float = 0.05
    switch: int = 3
    num: int = 10
    linearity: int = 2
    method: str = "GLC"
    itrvl: int = 10
    accuracylim: int = 51
    r: Optional[float] = None
    w: Optional[float] = None
    h: Optional[float] = None

    # summary statistics hyperparameters
    save_osm_log: bool = False
    log_threshold: int = 60
    split_day_night: bool = False
    person_point_radius: float = 2
    place_point_radius: float = 7.5
    quality_threshold: float = 0.05
    pcr_bool: bool = False
    pcr_window: int = 14
    pcr_sample_rate: int = 30


def transform_point_to_circle(lat: float, lon: float, radius: float
                              ) -> Polygon:
    """This function transforms a set of cooordinates to a shapely
    circle with a provided radius.

    Args:
        lat: float, latitude of the center of the circle
        lon: float, longitude of the center of the circle
        radius: float, in meters
    Returns:
        shapely polygon of a circle
    """

    local_azimuthal_projection = (
        f"+proj=aeqd +R=6371000 +units=m +lat_0={lat} +lon_0={lon}"
    )
    wgs84_to_aeqd = Transformer.from_crs(
        "+proj=longlat +datum=WGS84 +no_defs",
        local_azimuthal_projection,
    ).transform
    aeqd_to_wgs84 = Transformer.from_crs(
        local_azimuthal_projection,
        "+proj=longlat +datum=WGS84 +no_defs",
    ).transform

    center = Point(lat, lon)
    point_transformed = transform(wgs84_to_aeqd, center)
    buffer = point_transformed.buffer(radius)
    return transform(aeqd_to_wgs84, buffer)


def get_nearby_locations(
    traj: np.ndarray, osm_tags: Optional[List[OSMTags]] = None
) -> Tuple[dict, dict, dict]:
    """This function returns a dictionary of nearby locations,
    a dictionary of nearby locations' names, and a dictionary of
    nearby locations' coordinates.

    Args:
        traj: numpy array, trajectory
        osm_tags: list of OSMTags (in constants),
            types of nearby locations supported by Overpass API
            defaults to [OSMTags.AMENITY, OSMTags.LEISURE]
    Returns:
        A tuple of:
         dictionary, contains nearby locations' ids
         dictionary, contains nearby locations' coordinates
         dictionary, contains nearby locations' tags
    Raises:
        RuntimeError: if the query to Overpass API fails
    """

    if osm_tags is None:
        osm_tags = [OSMTags.AMENITY, OSMTags.LEISURE]
    pause_vec = traj[traj[:, 0] == 2]
    latitudes: List[float] = [pause_vec[0, 1]]
    longitudes: List[float] = [pause_vec[0, 2]]
    for row in pause_vec:
        minimum_distance = np.min([
            great_circle_dist(row[1], row[2], lat, lon)[0]
            for lat, lon in zip(latitudes, longitudes)
            ])
        # only add coordinates to the list if they are not too close
        # with the other coordinates in the list
        if minimum_distance > 1000:
            latitudes.append(row[1])
            longitudes.append(row[2])

    query = "[out:json];\n("

    for lat, lon in zip(latitudes, longitudes):
        bbox = bounding_box((lat, lon), 1000)

        for tag in osm_tags:
            if tag == OSMTags.BUILDING:
                query += f"""
                \tnode{bbox}['building'='residential'];
                \tway{bbox}['building'='residential'];
                \tnode{bbox}['building'='office'];
                \tway{bbox}['building'='office'];
                \tnode{bbox}['building'='commercial'];
                \tway{bbox}['building'='commercial'];
                \tnode{bbox}['building'='supermarket'];
                \tway{bbox}['building'='supermarket'];
                \tnode{bbox}['building'='stadium'];
                \tway{bbox}['building'='stadium'];"""
            elif tag == OSMTags.HIGHWAY:
                query += f"""
                \tnode{bbox}['highway'='motorway'];
                \tway{bbox}['highway'='motorway'];
                \tnode{bbox}['highway'='trunk'];
                \tway{bbox}['highway'='trunk'];
                \tnode{bbox}['highway'='primary'];
                \tway{bbox}['highway'='primary'];
                \tnode{bbox}['highway'='secondary'];
                \tway{bbox}['highway'='secondary'];
                \tnode{bbox}['highway'='tertiary'];
                \tway{bbox}['highway'='tertiary'];
                \tnode{bbox}['highway'='road'];
                \tway{bbox}['highway'='road'];"""
            else:
                query += f"""
                \tnode{bbox}['{tag.value}'];
                \tway{bbox}['{tag.value}'];"""

    query += "\n);\nout geom qt;"

    response = requests.post(OSM_OVERPASS_URL,
                             data={"data": query}, timeout=60)
    try:
        response.raise_for_status()
    except (
        requests.exceptions.HTTPError,
        requests.exceptions.ReadTimeout
    ) as err:
        raise RuntimeError(
            f"Timeout error: {err} \n"
            "OpenStreetMap query is too large. "
            "Do not use save_osm_log or places_of_interest "
            "unless you need them. \n"
            "Query to Overpass API failed to return data in alloted time"
        )

    res = response.json()
    ids: Dict[str, List[int]] = {}
    locations: Dict[int, List[List[float]]] = {}
    tags: Dict[int, Dict[str, str]] = {}

    for element in res["elements"]:

        element_id = element["id"]

        for tag in osm_tags:
            if tag.value in element["tags"]:
                if element["tags"][tag.value] not in ids.keys():
                    ids[element["tags"][tag.value]] = [element_id]
                else:
                    ids[element["tags"][tag.value]].append(element_id)
                continue

        if element["type"] == "node":
            locations[element_id] = [[element["lat"], element["lon"]]]
        elif element["type"] == "way":
            locations[element_id] = [
                [x["lat"], x["lon"]] for x in element["geometry"]
            ]

        tags[element_id] = element["tags"]

    return ids, locations, tags


def avg_mobility_trace_difference(
    time_range: Tuple[int, int], mobility_trace1: np.ndarray,
    mobility_trace2: np.ndarray
) -> float:
    """This function calculates the average mobility trace difference

    Args:
        time_range: tuple of two ints, time range of mobility_trace
        mobility_trace1: numpy array, mobility trace 1
            contains 3 columns: [x, y, t]
        mobility_trace2: numpy array, mobility trace 2
            contains 3 columns: [x, y, t]
    Returns:
        float, average mobility trace difference
    Raises:
        ValueError: if the calculation fails
    """

    # Create masks for timestamps that lie within the specified time range
    mask1 = (
        (mobility_trace1[:, 2] >= time_range[0])
        & (mobility_trace1[:, 2] <= time_range[1])
    )
    mask2 = (
        (mobility_trace2[:, 2] >= time_range[0])
        & (mobility_trace2[:, 2] <= time_range[1])
    )

    # Create a set of common timestamps for efficient lookup
    common_times = (
        set(mobility_trace1[mask1, 2]) & set(mobility_trace2[mask2, 2])
    )

    # Create masks for the common timestamps
    mask1_common = np.isin(mobility_trace1[:, 2], list(common_times))
    mask2_common = np.isin(mobility_trace2[:, 2], list(common_times))

    if not any(mask1_common) or not any(mask2_common):
        return 0

    # Calculate distances using the common timestamp masks
    dists = great_circle_dist(
        mobility_trace1[mask1_common, 0], mobility_trace1[mask1_common, 1],
        mobility_trace2[mask2_common, 0], mobility_trace2[mask2_common, 1]
    )

    dist_flag = dists <= 10
    res = np.mean(dist_flag)
    if np.isnan(res):
        raise ValueError("PCR calculation failed")

    return float(res)


def routine_index(
    time_range: Tuple[int, int], mobility_trace: np.ndarray,
    pcr_window: int = 14, pcr_sample_rate: int = 30,
    stratified: bool = False, timezone: str = "US/Eastern",
) -> float:
    """This function calculates the routine index of a trajectory

    Description of routine index can be found in the paper:
    Canzian and Musolesi's 2015 paper in the Proceedings of the 2015
    ACM International Joint Conference on Pervasive and Ubiquitous Computing,
    titled “Trajectories of depression: unobtrusive monitoring of depressive
    states by means of smartphone mobility traces analysis.”

    Args:
        time_range: tuple of two ints, time range of mobility_trace
        mobility_trace: numpy array, trajectory
            contains 3 columns: [x, y, t]
        pcr_window: int, number of days to look back and forward
            for calculating the physical circadian rhythm
        pcr_sample_rate: int, number of seconds between each sample
            for calculating the physical circadian rhythm
        stratified: bool, True if you want to calculate the routine index
            for weekdays and weekends separately
        timezone: str, timezone of the mobility trace
    Returns:
        float, routine index
    """

    t_1, t_2 = time_range

    t_init = mobility_trace[:, 2].min()
    t_fin = mobility_trace[:, 2].max()

    t_1 = max(t_1, t_init)
    t_2 = min(t_2, t_fin)

    # n1, n2 are the number of days before and after the time range
    n1 = int(round((t_1 - t_init) / (24 * 60 * 60)))
    n2 = int(round((t_fin - t_2) / (24 * 60 * 60)))

    # to avoid long computational times
    # only look at the last window days and next window days
    n1 = min(n1, pcr_window)
    n2 = min(n2, pcr_window)

    if max(n1, n2) == 0:
        return 0

    shifts = list(range(1, n1 + 1)) + list(range(-n2, 0))
    if stratified:
        time_mid = int((t_1 + t_2) / 2)
        weekend_today = datetime(
            *stamp2datetime(time_mid, timezone)
        ).weekday() >= 5
        if weekend_today:
            shifts = [
                s for s in shifts
                if datetime(
                    *stamp2datetime(
                        time_mid - s * 24 * 60 * 60, timezone
                    )
                ).weekday() >= 5
            ]
        else:
            shifts = [
                s for s in shifts
                if datetime(
                    *stamp2datetime(
                        time_mid - s * 24 * 60 * 60, timezone
                    )
                ).weekday() < 5
            ]

    res = sum(
        avg_mobility_trace_difference(
            time_range, mobility_trace[::pcr_sample_rate],
            np.column_stack(
                [
                    mobility_trace[:, :2],
                    mobility_trace[:, 2] + i * 24 * 60 * 60
                ]
            )
        )
        for i in shifts
    )

    return res / (n1 + n2)


def create_mobility_trace(traj: np.ndarray) -> np.ndarray:
    """This function creates a mobility trace from a trajectory

    Args:
        traj: numpy array, trajectory
            contains 8 columns: [s,x0,y0,t0,x1,y1,t1,obs]
    Returns:
        numpy array, mobility trace
            contains 3 columns: [x, y, t]
    """

    pause_vec = traj[traj[:, 0] == 2]

    # Calculate the time ranges for all pauses
    start_times = pause_vec[:, 3].astype(int)
    end_times = pause_vec[:, 6].astype(int)
    time_ranges = [np.arange(s, e) for s, e in zip(start_times, end_times)]

    # Flatten time_ranges and get the corresponding locations
    flat_time_ranges = np.concatenate(time_ranges)
    repeats = [len(r) for r in time_ranges]
    locs = np.repeat(pause_vec[:, 1:3], repeats, axis=0)

    # Stack locations and time_ranges to get the mobility trace
    mobility_trace = np.column_stack([locs, flat_time_ranges])

    # check if duplicate timestamps exist
    _, unique_indices = np.unique(mobility_trace[:, 2], return_index=True)

    return mobility_trace[unique_indices]


def get_day_night_indices(
    traj: np.ndarray, tz_str: str, index: int, start_time: int, end_time: int,
    current_time_list: List[int]
) -> Tuple[np.ndarray, int, int, int, int]:
    """This function returns the indices of the rows in the trajectory
     if the trajectory is split into day and night.

    Args:
        traj: numpy array, trajectory
            contains 8 columns: [s,x0,y0,t0,x1,y1,t1,obs]
        tz_str: str, timezone
        index: int, index of the window
        start_time: int, starting time of the window
        end_time: int, ending time of the window
        current_time_list: list of int, current time
    Returns:
        A tuple of:
         numpy array, indices of the rows in the trajectory
            if the trajectory is split into day and night
         int, index of the row in the trajectory
            where the first part of the trajectory ends
         int, index of the row in the trajectory
            where the second part of the trajectory starts
         int, starting time of the second part of the trajectory
         int, ending time of the second part of the trajectory
    """

    current_time_list2 = current_time_list.copy()
    current_time_list3 = current_time_list.copy()
    current_time_list2[3] = 8
    current_time_list3[3] = 20
    start_time2 = datetime2stamp(current_time_list2, tz_str)
    end_time2 = datetime2stamp(current_time_list3, tz_str)
    if index % 2 == 0:
        # daytime
        index_rows = (traj[:, 3] <= end_time2) * (traj[:, 6] >= start_time2)

        return index_rows, 0, 0, start_time2, end_time2

    # nighttime
    index1 = (
        (traj[:, 6] < start_time2)
        * (traj[:, 3] < end_time)
        * (traj[:, 6] > start_time)
    )
    index2 = (
        (traj[:, 3] > end_time2)
        * (traj[:, 3] < end_time)
        * (traj[:, 6] > start_time)
    )
    stop1 = sum(index1) - 1
    stop2 = sum(index1)
    index_rows = index1 + index2

    return index_rows, stop1, stop2, start_time2, end_time2


def smooth_temp_ends(
    temp: np.ndarray, index_rows: np.ndarray, t0_temp: float,
    t1_temp: float, parameters: Hyperparameters, i: int, start_time: int,
    end_time2: int, start_time2: int, end_time: int, stop1: int, stop2: int
) -> np.ndarray:
    """This function smooths the starting and ending points of the
    trajectory.

    Args:
        temp: numpy array, trajectory
            contains 8 columns: [s,x0,y0,t0,x1,y1,t1,obs]
        index_rows: numpy array, indices of the rows in the trajectory
            if the trajectory is split into day and night
        t0_temp: float, starting time of the trajectory
        t1_temp: float, ending time of the trajectory
        parameters: Hyperparameters, hyperparameters in functions
            recommend to set it to default
        i: int, index of the window
        start_time: int, starting time of the window
        end_time2: int, ending time of the second part of the trajectory
        start_time2: int, starting time of the second part of the trajectory
        end_time: int, ending time of the window
        stop1: int, index of the row in the trajectory
            where the first part of the trajectory ends
        stop2: int, index of the row in the trajectory
            where the second part of the trajectory starts
    Returns:
        temp: numpy array, trajectory
            contains 8 columns: [s,x0,y0,t0,x1,y1,t1,obs]
    """
    if sum(index_rows) == 1:
        p0 = (t0_temp - temp[0, 3]) / (temp[0, 6] - temp[0, 3])
        p1 = (t1_temp - temp[0, 3]) / (temp[0, 6] - temp[0, 3])
        x0, y0 = temp[0, [1, 2]]
        x1, y1 = temp[0, [4, 5]]
        temp[0, 1] = (1 - p0) * x0 + p0 * x1
        temp[0, 2] = (1 - p0) * y0 + p0 * y1
        temp[0, 3] = t0_temp
        temp[0, 4] = (1 - p1) * x0 + p1 * x1
        temp[0, 5] = (1 - p1) * y0 + p1 * y1
        temp[0, 6] = t1_temp
    else:
        if parameters.split_day_night and i % 2 != 0:
            t0_temp_l = [start_time, end_time2]
            t1_temp_l = [start_time2, end_time]
            start_temp = [0, stop2]
            end_temp = [stop1, -1]
            for j in range(2):
                p0 = (temp[start_temp[j], 6] - t0_temp_l[j]) / (
                    temp[start_temp[j], 6] - temp[start_temp[j], 3]
                )
                p1 = (t1_temp_l[j] - temp[end_temp[j], 3]) / (
                    temp[end_temp[j], 6] - temp[end_temp[j], 3]
                )
                temp[start_temp[j], 1] = (1 - p0) * temp[
                    start_temp[j], 4
                ] + p0 * temp[start_temp[j], 1]
                temp[start_temp[j], 2] = (1 - p0) * temp[
                    start_temp[j], 5
                ] + p0 * temp[start_temp[j], 2]
                temp[start_temp[j], 3] = t0_temp_l[j]
                temp[end_temp[j], 4] = (1 - p1) * temp[
                    end_temp[j], 1
                ] + p1 * temp[end_temp[j], 4]
                temp[end_temp[j], 5] = (1 - p1) * temp[
                    end_temp[j], 2
                ] + p1 * temp[end_temp[j], 5]
                temp[end_temp[j], 6] = t1_temp_l[j]
        else:
            p0 = (temp[0, 6] - t0_temp) / (temp[0, 6] - temp[0, 3])
            p1 = (
                (t1_temp - temp[-1, 3])
                / (temp[-1, 6] - temp[-1, 3])
                )
            temp[0, 1] = (1 - p0) * temp[0, 4] + p0 * temp[0, 1]
            temp[0, 2] = (1 - p0) * temp[0, 5] + p0 * temp[0, 2]
            temp[0, 3] = t0_temp
            temp[-1, 4] = (1 - p1) * temp[-1, 1] + p1 * temp[-1, 4]
            temp[-1, 5] = (1 - p1) * temp[-1, 2] + p1 * temp[-1, 5]
            temp[-1, 6] = t1_temp

    return temp


def get_pause_array(pause_vec: np.ndarray, home_lat: float, home_lon: float,
                    parameters: Hyperparameters) -> np.ndarray:
    """This function returns a numpy array of pauses.

    Args:
        pause_vec: numpy array, contains 8 columns: [s,x0,y0,t0,x1,y1,t1,obs]
        home_lat: float, latitude of the home
        home_lon: float, longitude of the home
        parameters: Hyperparameters, hyperparameters in functions
    Returns:
        pause_array: numpy array, contains 3 columns: [x, y, t]
    """
    pause_array: np.ndarray = np.array([])
    for row in pause_vec:
        if (
            great_circle_dist(row[1], row[2], home_lat, home_lon)[0]
            > 2*parameters.place_point_radius
        ):
            if len(pause_array) == 0:
                pause_array = np.array(
                    [extract_pause_from_row(row)]
                )
            elif (
                np.min(
                    great_circle_dist(
                        row[1], row[2],
                        pause_array[:, 0], pause_array[:, 1],
                    )
                )
                > 2*parameters.place_point_radius
            ):
                pause_array = np.append(
                    pause_array,
                    [extract_pause_from_row(row)],
                    axis=0,
                )
            else:
                pause_array[
                    np.argmin(
                        great_circle_dist(
                            row[1], row[2],
                            pause_array[:, 0], pause_array[:, 1],
                        )
                    ),
                    -1,
                ] += (row[6] - row[3]) / 60

    return pause_array


def extract_pause_from_row(row: np.ndarray) -> list:
    """This function extracts the pause from a row in a trajectory.

    Args:
        row: numpy array, contains 8 columns: [s,x0,y0,t0,x1,y1,t1,obs]
    Returns:
        list, pause
    """
    return [row[1], row[2], (row[6] - row[3]) / 60]


def get_polygon(saved_polygons: dict, lat: float, lon: float, label: str,
                radius: float) -> Tuple[Polygon, dict]:
    """This function returns a saved polygon if it exists,
    otherwise it computes a polygon and saves it.

    Args:
        saved_polygons: dict, contains saved polygons
        lat: float, latitude of the center of the circle
        lon: float, longitude of the center of the circle
        label: str, label of the location
        radius: float, radius of the circle
    Returns:
        A tuple with the following elements:
         shapely polygon
         dict, contains saved polygons
    """
    loc_str = f"{lat}, {lon} - {label}"
    if loc_str in saved_polygons.keys():
        return saved_polygons[loc_str], saved_polygons

    circle = transform_point_to_circle(lat, lon, radius)
    saved_polygons[loc_str] = circle
    return circle, saved_polygons


def intersect_with_places_of_interest(
    pause: list, places_of_interest: list, saved_polygons: dict,
    parameters: Hyperparameters, ids: dict, locations: dict,
    ids_keys_list: list
) -> Tuple[list, bool]:
    """This function computes the intersection between a pause and
    places of interest.

    Args:
        pause: list, pause
        places_of_interest: list of str, places of interest
        saved_polygons: dict, contains saved polygons
        parameters: Hyperparameters, hyperparameters in functions
        ids: dict, contains nearby locations' ids
        locations: dict, contains nearby locations' coordinates
        ids_keys_list: list of str, keys of ids
    Returns:
        A tuple with the following elements:
         list of float, intersection between a pause and
            places of interest
         bool, True if the pause is not intersected with
            any place of interest
    """
    all_place_probs = [0] * len(places_of_interest)
    pause_circle, saved_polygons = get_polygon(
        saved_polygons, pause[0], pause[1], "person",
        parameters.person_point_radius
    )
    add_to_other = True
    for j, place in enumerate(places_of_interest):
        if place not in ids_keys_list:
            continue
        for element_id in ids[place]:
            intersection_area = 0

            if len(locations[element_id]) == 1:
                loc_lat, loc_lon = locations[element_id][0]

                loc_circle = get_polygon(
                    saved_polygons, loc_lat, loc_lon, "place",
                    parameters.place_point_radius
                )

                intersection_area = pause_circle.intersection(
                    loc_circle
                ).area
            elif len(locations[element_id]) >= 3:
                polygon = Polygon(locations[element_id])

                intersection_area = pause_circle.intersection(
                    polygon
                ).area

            if intersection_area > 0:
                all_place_probs[j] += intersection_area
                add_to_other = False

    return all_place_probs, add_to_other


def compute_flight_pause_stats(
    flight_d_vec: np.ndarray, flight_t_vec: np.ndarray,
    pause_t_vec: np.ndarray,
) -> list:
    """This function computes the flight and pause statistics.

    Args:
        flight_d_vec: numpy array, contains flight distances
        flight_t_vec: numpy array, contains flight durations
        pause_t_vec: numpy array, contains pause durations
    Returns:
        list with the following elements:
            av_f_len: float, average flight length
            sd_f_len: float, standard deviation of flight length
            av_f_dur: float, average flight duration
            sd_f_dur: float, standard deviation of flight duration
            av_p_dur: float, average pause duration
            sd_p_dur: float, standard deviation of pause duration
    """
    if len(flight_d_vec) > 0:
        av_f_len = np.mean(flight_d_vec)
        sd_f_len = np.std(flight_d_vec)
        av_f_dur = np.mean(flight_t_vec)
        sd_f_dur = np.std(flight_t_vec)
    else:
        av_f_len = 0
        sd_f_len = 0
        av_f_dur = 0
        sd_f_dur = 0

    if len(pause_t_vec) > 0:
        av_p_dur = np.mean(pause_t_vec)
        sd_p_dur = np.std(pause_t_vec)
    else:
        av_p_dur = 0
        sd_p_dur = 0

    return [av_f_len, sd_f_len, av_f_dur, sd_f_dur, av_p_dur, sd_p_dur]


def final_hourly_prep(
    obs_dur: float, time_at_home: float, dist_traveled: float,
    max_dist_home: float, total_flight_time: float, total_pause_time: float,
    flight_pause_stats: list, all_place_times: list,
    all_place_times_adjusted: list, summary_stats: list, log_tags: dict,
    log_tags_temp: list, datetime_list: List[int],
    places_of_interest: Optional[List[str]]
) -> Tuple[list, dict]:
    """This function prepares the final hourly summary statistics.

    Args:
        obs_dur: float, observed duration
        time_at_home: float, time at home
        dist_traveled: float, distance traveled
        max_dist_home: float, maximum distance from home
        total_flight_time: float, total flight time
        total_pause_time: float, total pause time
        flight_pause_stats: list, flight and pause statistics
        all_place_times: list of float, time spent at places of interest
        all_place_times_adjusted: list of float, adjusted time spent at
            places of interest
        summary_stats: list, summary statistics
        log_tags: dict, contains log of tags of all locations visited
            from openstreetmap
        log_tags_temp: list, log of tags of all locations visited
            from openstreetmap
        datetime_list: list of int, current time
        places_of_interest: list of str, places of interest
    Returns:
        A tuple of:
         a list, summary statistics
         a dict, contains log of tags of all locations visited
            from openstreetmap
    """

    year, month, day, hour = datetime_list[:4]
    (
        av_f_len, sd_f_len, av_f_dur, sd_f_dur, av_p_dur, sd_p_dur
    ) = flight_pause_stats

    if obs_dur == 0:
        res = [
            year,
            month,
            day,
            hour,
            0,
            pd.NA,
            pd.NA,
            pd.NA,
            pd.NA,
            pd.NA,
            pd.NA,
            pd.NA,
            pd.NA,
            pd.NA,
            pd.NA,
            pd.NA,
        ]
        if places_of_interest is not None:
            for place_int in range(2 * len(places_of_interest) + 1):
                res.append(pd.NA)
        summary_stats.append(res)
        log_tags[f"{day}/{month}/{year} {hour}:00"] = []
    else:
        res = [
            year,
            month,
            day,
            hour,
            obs_dur / 60,
            time_at_home / 60,
            dist_traveled / 1000,
            max_dist_home / 1000,
            total_flight_time / 60,
            av_f_len,
            sd_f_len,
            av_f_dur / 60,
            sd_f_dur / 60,
            total_pause_time / 60,
            av_p_dur / 60,
            sd_p_dur / 60,
        ]
        if places_of_interest is not None:
            res += all_place_times
            res += all_place_times_adjusted
        log_tags[f"{day}/{month}/{year} {hour}:00"] = log_tags_temp

        summary_stats.append(res)

    return summary_stats, log_tags


def final_daily_prep(
    obs_dur: float, obs_day: float, obs_night: float, time_at_home: float,
    dist_traveled: float, max_dist_home: float, radius: float,
    diameter: float, num_sig: int, entropy: float, total_flight_time: float,
    total_pause_time: float, flight_pause_stats: list,
    all_place_times: list, all_place_times_adjusted: list,
    summary_stats: list, log_tags: dict, log_tags_temp: list,
    datetime_list: List[int], places_of_interest: Optional[List[str]],
    parameters: Hyperparameters, pcr: float, pcr_stratified: float, i: int
) -> Tuple[list, dict]:
    """This function prepares the final daily summary statistics.

    Args:
        obs_dur: float, observed duration
        obs_day: float, observed duration during the day
        obs_night: float, observed duration during the night
        time_at_home: float, time at home
        dist_traveled: float, distance traveled
        max_dist_home: float, maximum distance from home
        radius: float, radius of gyration
        diameter: float, diameter of gyration
        num_sig: int, number of significant places
        entropy: float, entropy of the trajectory
        total_flight_time: float, total flight time
        total_pause_time: float, total pause time
        flight_pause_stats: list, flight and pause statistics
        all_place_times: list of float, time spent at places of interest
        all_place_times_adjusted: list of float, adjusted time spent at
            places of interest
        summary_stats: list, summary statistics
        log_tags: dict, contains log of tags of all locations visited
            from openstreetmap
        log_tags_temp: list, log of tags of all locations visited
            from openstreetmap
        datetime_list: list of int, current time
        places_of_interest: list of str, places of interest
        parameters: Hyperparameters, hyperparameters in functions
        pcr: float, physical circadian rhythm
        pcr_stratified: float, physical circadian rhythm stratified
        i: int, index of the window
    Returns:
        A tuple of:
         a list, summary statistics
         a dict, contains log of tags of all locations visited
            from openstreetmap
    """

    year, month, day = datetime_list[:3]
    (
        av_f_len, sd_f_len, av_f_dur, sd_f_dur, av_p_dur, sd_p_dur
    ) = flight_pause_stats

    if obs_dur == 0:
        res = [
            year,
            month,
            day,
            0,
            0,
            0,
            pd.NA,
            pd.NA,
            pd.NA,
            pd.NA,
            pd.NA,
            pd.NA,
            pd.NA,
            pd.NA,
            pd.NA,
            pd.NA,
            pd.NA,
            pd.NA,
            pd.NA,
            pd.NA,
            pd.NA,
        ]
        if parameters.pcr_bool:
            res += [pcr, pcr_stratified]
        if places_of_interest is not None:
            for place_int in range(2 * len(places_of_interest) + 1):
                res.append(pd.NA)
        summary_stats.append(res)
        log_tags[f"{day}/{month}/{year}"] = []
    else:
        res = [
            year,
            month,
            day,
            obs_dur / 3600,
            obs_day / 3600,
            obs_night / 3600,
            time_at_home / 3600,
            dist_traveled / 1000,
            max_dist_home / 1000,
            radius / 1000,
            diameter / 1000,
            num_sig,
            entropy,
            total_flight_time / 3600,
            av_f_len / 1000,
            sd_f_len / 1000,
            av_f_dur / 3600,
            sd_f_dur / 3600,
            total_pause_time / 3600,
            av_p_dur / 3600,
            sd_p_dur / 3600,
        ]
        if parameters.pcr_bool:
            res += [pcr, pcr_stratified]
        if places_of_interest is not None:
            res += all_place_times
            res += all_place_times_adjusted
        summary_stats.append(res)
        if parameters.split_day_night:
            if i % 2 == 0:
                time_cat = "daytime"
            else:
                time_cat = "nighttime"
            log_tags[f"{day}/{month}/{year}, {time_cat}"] = (
                log_tags_temp
            )
        else:
            log_tags[f"{day}/{month}/{year}"] = log_tags_temp

    return summary_stats, log_tags


def format_summary_stats(
    summary_stats: list, log_tags: dict, frequency: Frequency,
    parameters: Hyperparameters, places_of_interest: Optional[List[str]]
) -> Tuple[pd.DataFrame, dict]:
    """This function formats the summary statistics.

    Args:
        summary_stats: list, summary statistics
        log_tags: dict, contains log of tags of all locations visited
            from openstreetmap
        frequency: Frequency, the time windows of the summary statistics
        parameters: Hyperparameters, hyperparameters in functions
            recommend to set it to default
        places_of_interest: list of str, places of interest
    Returns:
        A tuple of:
         a pd dataframe, summary statistics
         a dict, contains log of tags of all locations visited
            from openstreetmap
    """

    summary_stats_df = pd.DataFrame(summary_stats)

    if places_of_interest is None:
        places_of_interest2 = []
        places_of_interest3 = []
    else:
        places_of_interest2 = places_of_interest.copy()
        places_of_interest2.append("other")
        places_of_interest3 = [f"{pl}_adjusted" for pl in places_of_interest]

    if parameters.pcr_bool:
        pcr_cols = [
            "physical_circadian_rhythm",
            "physical_circadian_rhythm_stratified",
        ]
    else:
        pcr_cols = []

    if frequency != Frequency.DAILY:
        summary_stats_df.columns = (
            [
                "year",
                "month",
                "day",
                "hour",
                "obs_duration",
                "home_time",
                "dist_traveled",
                "max_dist_home",
                "total_flight_time",
                "av_flight_length",
                "sd_flight_length",
                "av_flight_duration",
                "sd_flight_duration",
                "total_pause_time",
                "av_pause_duration",
                "sd_pause_duration",
            ]
            + places_of_interest2
            + places_of_interest3
        )
    else:
        summary_stats_df.columns = (
            [
                "year",
                "month",
                "day",
                "obs_duration",
                "obs_day",
                "obs_night",
                "home_time",
                "dist_traveled",
                "max_dist_home",
                "radius",
                "diameter",
                "num_sig_places",
                "entropy",
                "total_flight_time",
                "av_flight_length",
                "sd_flight_length",
                "av_flight_duration",
                "sd_flight_duration",
                "total_pause_time",
                "av_pause_duration",
                "sd_pause_duration",
            ]
            + pcr_cols
            + places_of_interest2
            + places_of_interest3
        )

    if parameters.split_day_night:
        summary_stats_df2 = split_day_night_cols(summary_stats_df)
    else:
        summary_stats_df2 = summary_stats_df

    return summary_stats_df2, log_tags


def gps_summaries(
    traj: np.ndarray,
    tz_str: str,
    frequency: Frequency,
    parameters: Hyperparameters,
    places_of_interest: Optional[List[str]] = None,
    osm_tags: Optional[List[OSMTags]] = None,
) -> Tuple[pd.DataFrame, dict]:
    """This function derives summary statistics from the imputed trajectories

    If the frequency is hourly, it returns
    ["year","month","day","hour","obs_duration","pause_time","flight_time","home_time",
    "max_dist_home", "dist_traveled","av_flight_length","sd_flight_length",
    "av_flight_duration","sd_flight_duration"]
    if the frequency is daily, it additionally returns
    ["obs_day","obs_night","radius","diameter""num_sig_places","entropy",
    "physical_circadian_rhythm","physical_circadian_rhythm_stratified"]

    Args:
        traj: 2d array, output from imp_to_traj(), which is a n by 8 mat,
            with headers as [s,x0,y0,t0,x1,y1,t1,obs]
            where s means status (1 as flight and 0 as pause),
            x0,y0,t0: starting lat,lon,timestamp,
            x1,y1,t1: ending lat,lon,timestamp,
            obs (1 as observed and 0 as imputed)
        tz_str: timezone
        frequency: Frequency, the time windows of the summary statistics
        parameters: Hyperparameters, hyperparameters in functions
            recommend to set it to default
        places_of_interest: list of "osm_tags" places to watch,
            keywords as used in openstreetmaps
            e.g. ["cafe", "hospital", "restaurant"]
        osm_tags: list of tags to search for in openstreetmaps
            avoid using a lot of them if large area is covered
    Returns:
        A tuple of:
         a pd dataframe, with each row as an hour/day,
            and each col as a feature/stat
         a dictionary, contains log of tags of all locations visited
            from openstreetmap
    Raises:
        RuntimeError: if the query to Overpass API fails
        ValueError: Frequency is not valid
    """

    if frequency in [Frequency.HOURLY_AND_DAILY, Frequency.MINUTELY]:
        raise ValueError(f"Frequency cannot be {frequency.name.lower()}.")

    if frequency != Frequency.DAILY:
        parameters.split_day_night = False

    ids: Dict[str, List[int]] = {}
    locations: Dict[int, List[List[float]]] = {}
    tags: Dict[int, Dict[str, str]] = {}
    if places_of_interest is not None or parameters.save_osm_log:
        ids, locations, tags = get_nearby_locations(traj, osm_tags)
        ids_keys_list = list(ids.keys())
    else:
        ids_keys_list = []

    obs_traj = traj[traj[:, 7] == 1, :]
    home_lat, home_lon = locate_home(obs_traj, tz_str)
    summary_stats: List[List[float]] = []
    log_tags: Dict[str, List[dict]] = {}
    saved_polygons: Dict[str, Polygon] = {}
    if frequency != Frequency.DAILY:
        # find starting and ending time
        logger.info("Calculating the hourly summary stats...")
        start_stamp, end_stamp = get_time_range(
            traj, [4, 5], tz_str
        )
        window, num_windows = compute_window_and_count(
            start_stamp, end_stamp, frequency.value
        )
    else:
        # find starting and ending time
        logger.info("Calculating the daily summary stats...")
        start_stamp, end_stamp = get_time_range(
            traj, [3, 4, 5], tz_str, 3600*24
        )
        window, num_windows = compute_window_and_count(
            start_stamp, end_stamp, 24*60, parameters.split_day_night
        )

    if num_windows <= 0:
        raise ValueError("start time and end time are not correct")

    for i in range(num_windows):
        if parameters.split_day_night:
            i2 = i // 2
        else:
            i2 = i
        start_time = start_stamp + i2 * window
        end_time = start_stamp + (i2 + 1) * window
        start_time2 = 0
        end_time2 = 0

        current_time_list = stamp2datetime(start_time, tz_str)
        year, month, day, hour = current_time_list[:4]
        # take a subset, the starting point of the last traj <end_time
        # and the ending point of the first traj >start_time
        index_rows = (traj[:, 3] < end_time) * (traj[:, 6] > start_time)

        stop1 = 0
        stop2 = 0
        if parameters.split_day_night:
            index_rows, stop1, stop2, start_time2, end_time2 = (
                get_day_night_indices(
                    traj, tz_str, i, start_time, end_time, current_time_list
                )
            )

        if sum(index_rows) == 0 and parameters.split_day_night:
            # if there is no data in the day, then we need to
            # to add empty rows to the dataframe with 21 columns
            res = [year, month, day] + [0] * 18
            if places_of_interest is not None:
                # add empty data for places of interest
                # for daytime/nighttime + other
                res += [0] * (2 * len(places_of_interest) + 1)
            summary_stats.append(res)
            continue
        elif sum(index_rows) == 0 and not parameters.split_day_night:
            # There is no data and it is daily data, so we need to add empty
            # rows
            res = [year, month, day] + [0] * 3 + [pd.NA] * 15

            if places_of_interest is not None:
                # add empty data for places of interest
                # for daytime/nighttime + other
                res += [0] * (2 * len(places_of_interest) + 1)
            summary_stats.append(res)
            continue

        temp = traj[index_rows, :]
        # take a subset which is exactly one hour/day,
        # cut the trajs at two ends proportionally
        if parameters.split_day_night and i % 2 == 0:
            t0_temp = start_time2
            t1_temp = end_time2
        else:
            t0_temp = start_time
            t1_temp = end_time

        temp = smooth_temp_ends(
            temp, index_rows, t0_temp, t1_temp, parameters, i, start_time,
            end_time2, start_time2, end_time, stop1, stop2
        )

        obs_dur = sum((temp[:, 6] - temp[:, 3])[temp[:, 7] == 1])
        d_home_1 = great_circle_dist(
            home_lat, home_lon, temp[:, 1], temp[:, 2]
            )
        d_home_2 = great_circle_dist(
            home_lat, home_lon, temp[:, 4], temp[:, 5]
            )
        d_home = (d_home_1 + d_home_2) / 2
        max_dist_home = max(np.concatenate((d_home_1, d_home_2)))
        time_at_home = sum((temp[:, 6] - temp[:, 3])[d_home <= 50])
        mov_vec = np.round(
            great_circle_dist(
                temp[:, 4], temp[:, 5], temp[:, 1], temp[:, 2]
            ),
            0,
        )
        flight_d_vec = mov_vec[temp[:, 0] == 1]
        flight_t_vec = (temp[:, 6] - temp[:, 3])[temp[:, 0] == 1]
        pause_t_vec = (temp[:, 6] - temp[:, 3])[temp[:, 0] == 2]
        total_pause_time = sum(pause_t_vec)
        total_flight_time = sum(flight_t_vec)
        dist_traveled = sum(mov_vec)
        # Locations of importance
        all_place_times = []
        all_place_times_adjusted = []
        log_tags_temp = []
        if places_of_interest is not None or parameters.save_osm_log:
            pause_vec = temp[temp[:, 0] == 2]
            pause_array = get_pause_array(
                pause_vec, home_lat, home_lon, parameters
            )

            if places_of_interest is not None:
                all_place_times = [0] * (len(places_of_interest) + 1)
                all_place_times_adjusted = all_place_times[:-1]

            for pause in pause_array:
                if places_of_interest is not None:
                    all_place_probs, add_to_other = (
                        intersect_with_places_of_interest(
                            pause, places_of_interest, saved_polygons,
                            parameters, ids, locations, ids_keys_list
                        )
                    )

                    # in case of pause not in places of interest
                    if add_to_other:
                        all_place_times[-1] += pause[2] / 60
                    else:
                        all_place_probs2 = np.array(all_place_probs) / sum(
                            all_place_probs
                        )
                        chosen_type = np.argmax(all_place_probs2)
                        all_place_times[chosen_type] += pause[2] / 60
                        for h, prob in enumerate(all_place_probs2):
                            all_place_times_adjusted[h] += (
                                prob * pause[2] / 60
                            )

                if parameters.save_osm_log:
                    if pause[2] >= parameters.log_threshold:
                        for place_id, place_coordinates in locations.items():
                            if len(place_coordinates) == 1:
                                if (
                                    great_circle_dist(
                                        pause[0], pause[1],
                                        place_coordinates[0][0],
                                        place_coordinates[0][1],
                                    )[0]
                                    < parameters.place_point_radius
                                ):
                                    log_tags_temp.append(tags[place_id])
                            elif len(place_coordinates) >= 3:
                                polygon = Polygon(place_coordinates)
                                point = Point(pause[0], pause[1])
                                if polygon.contains(point):
                                    log_tags_temp.append(tags[place_id])

        flight_pause_stats = compute_flight_pause_stats(
            flight_d_vec, flight_t_vec, pause_t_vec
        )
        datetime_list = [year, month, day, hour, 0, 0]

        if frequency != Frequency.DAILY:
            summary_stats, log_tags = final_hourly_prep(
                obs_dur, time_at_home, dist_traveled, max_dist_home,
                total_flight_time, total_pause_time, flight_pause_stats,
                all_place_times, all_place_times_adjusted, summary_stats,
                log_tags, log_tags_temp, datetime_list, places_of_interest
            )
        else:
            hours = []
            for j in range(temp.shape[0]):
                time_list = stamp2datetime(
                    (temp[j, 3] + temp[j, 6]) / 2,
                    tz_str,
                    )
                hours.append(time_list[3])
            hours_array = np.array(hours)
            day_index = (hours_array >= 8) * (hours_array <= 19)
            night_index = np.logical_not(day_index)
            day_part = temp[day_index, :]
            night_part = temp[night_index, :]
            obs_day = sum(
                (day_part[:, 6] - day_part[:, 3])[day_part[:, 7] == 1]
            )
            obs_night = sum(
                (night_part[:, 6] - night_part[:, 3])[night_part[:, 7] == 1]
            )
            temp_pause = temp[temp[:, 0] == 2, :]
            centroid_x = np.dot(
                (temp_pause[:, 6] - temp_pause[:, 3]) / total_pause_time,
                temp_pause[:, 1],
            )
            centroid_y = np.dot(
                (temp_pause[:, 6] - temp_pause[:, 3]) / total_pause_time,
                temp_pause[:, 2],
            )
            r_vec = great_circle_dist(
                centroid_x, centroid_y, temp_pause[:, 1], temp_pause[:, 2]
            )
            radius = np.dot(
                (temp_pause[:, 6] - temp_pause[:, 3]) / total_pause_time, r_vec
            )
            _, _, _, t_xy = num_sig_places(temp_pause, 50)
            num_sig = sum(np.array(t_xy) / 60 > 15)
            t_sig = np.array(t_xy)[np.array(t_xy) / 60 > 15]
            p = t_sig / sum(t_sig)
            entropy = -sum(p * np.log(p + 0.00001))
            # physical circadian rhythm
            if obs_dur != 0 and parameters.pcr_bool:
                mobility_trace = create_mobility_trace(traj)
                pcr = routine_index(
                    (start_time, end_time), mobility_trace,
                    parameters.pcr_window, parameters.pcr_sample_rate
                )
                pcr_stratified = routine_index(
                    (start_time, end_time), mobility_trace,
                    parameters.pcr_window, parameters.pcr_sample_rate,
                    True, tz_str
                )
            else:
                pcr = pd.NA
                pcr_stratified = pd.NA

            # if there is only one significant place, the entropy is zero
            # but here it is -log(1.00001) < 0
            # but the small value is added to avoid log(0)
            # this is a bit of a hack, but it works
            if num_sig == 1:
                entropy = 0
            if temp.shape[0] == 1:
                diameter = 0.
            else:
                diameters = pairwise_great_circle_dist(temp[:, [1, 2]])
                diameter = max(diameters)

            summary_stats, log_tags = final_daily_prep(
                obs_dur, obs_day, obs_night, time_at_home, dist_traveled,
                max_dist_home, radius, diameter, num_sig, entropy,
                total_flight_time, total_pause_time, flight_pause_stats,
                all_place_times, all_place_times_adjusted, summary_stats,
                log_tags, log_tags_temp, datetime_list, places_of_interest,
                parameters, pcr, pcr_stratified, i
            )

    summary_stats_df2, log_tags = format_summary_stats(
        summary_stats, log_tags, frequency, parameters, places_of_interest
    )

    return summary_stats_df2, log_tags


def split_day_night_cols(summary_stats_df: pd.DataFrame) -> pd.DataFrame:
    """This function splits the summary statistics dataframe
    into daytime and nighttime columns.

    Args:
        summary_stats_df: pandas dataframe with summary statistics
    Returns:
        pandas dataframe with summary statistics
         split into daytime and nighttime columns
    """

    summary_stats_df_daytime = summary_stats_df[::2].reset_index(drop=True)
    summary_stats_df_nighttime = summary_stats_df[1::2].reset_index(drop=True)

    summary_stats_df2 = pd.concat(
        [
            summary_stats_df_daytime,
            summary_stats_df_nighttime.iloc[:, 3:],
        ],
        axis=1,
    )
    summary_stats_df2.columns = (
        list(summary_stats_df.columns)[:3]
        + [
            f"{cname}_daytime"
            for cname in list(summary_stats_df.columns)[3:]
        ]
        + [
            f"{cname}_nighttime"
            for cname in list(summary_stats_df.columns)[3:]
        ]
    )
    summary_stats_df2 = summary_stats_df2.drop(
        [
            "obs_day_daytime",
            "obs_night_daytime",
            "obs_day_nighttime",
            "obs_night_nighttime",
        ],
        axis=1,
    )
    summary_stats_df2.insert(
        3,
        "obs_duration",
        summary_stats_df2["obs_duration_daytime"]
        + summary_stats_df2["obs_duration_nighttime"],
    )

    return summary_stats_df2


def get_time_range(
    traj: np.ndarray, time_reset_indices: list,
    tz_str: str, offset_seconds: int = 0,
) -> Tuple[int, int]:
    """Computes the starting and ending time stamps
     based on given trajectory and indices.

    Args:
        traj: numpy array of trajectory
        time_reset_indices: list of indices to reset time
        offset_seconds: int, offset in seconds
        tz_str: str, timezone
    Returns:
        A tuple of two integers (start_stamp, end_stamp):
            start_stamp: int, starting time stamp
            end_stamp: int, ending time stamp
    """
    time_list = stamp2datetime(traj[0, 3], tz_str)
    for idx in time_reset_indices:
        time_list[idx] = 0
    start_stamp = datetime2stamp(time_list, tz_str)

    time_list = stamp2datetime(traj[-1, 6], tz_str)
    for idx in time_reset_indices:
        time_list[idx] = 0
    end_stamp = datetime2stamp(time_list, tz_str) + offset_seconds

    return start_stamp, end_stamp


def compute_window_and_count(
    start_stamp: int, end_stamp: int, window_minutes: int,
    split_day_night: bool = False
) -> Tuple[int, int]:
    """Computes the window and number of windows based on given time stamps.

    Args:
        start_stamp: int, starting time stamp
        end_stamp: int, ending time stamp
        window_minutes: int, window in minutes
        split_day_night: bool, True if split day and night
    Returns:
        A tuple of two integers (window, num_windows):
            window: int, window in seconds
            num_windows: int, number of windows
    """

    window = window_minutes * 60
    num_windows = (end_stamp - start_stamp) // window
    if split_day_night:
        num_windows *= 2
    return window, num_windows


def gps_quality_check(study_folder: str, study_id: str) -> float:
    """The function checks the gps data quality.

    Args:
        study_folder (str): The path to the study folder.
        study_id (str): The id code of the study.
    Returns:
        a scalar between 0 and 1, bigger means better data quality
            (percentage of data which meet the criterion)
    """
    gps_path = f"{study_folder}/{study_id}/gps"
    if not os.path.exists(gps_path):
        quality_check = 0.
    else:
        file_list = os.listdir(gps_path)
        for i, _ in enumerate(file_list):
            if file_list[i][0] == ".":
                file_list[i] = file_list[i][2:]
        file_path = [
            f"{gps_path }/{file_list[j]}"
            for j, _ in enumerate(file_list)
        ]
        file_path_array = np.sort(np.array(file_path))
        # check if there are enough data for the following algorithm
        quality_yes = 0.
        for i, _ in enumerate(file_path_array):
            df = pd.read_csv(file_path_array[i])
            if df.shape[0] > 60:
                quality_yes = quality_yes + 1.
        quality_check = quality_yes / (len(file_path_array) + 0.0001)
    return quality_check


def gps_stats_main(
    study_folder: str,
    output_folder: str,
    tz_str: str,
    frequency: Frequency,
    save_traj: bool,
    places_of_interest: Optional[list] = None,
    osm_tags: Optional[List[OSMTags]] = None,
    time_start: Optional[list] = None,
    time_end: Optional[list] = None,
    participant_ids: Optional[list] = None,
    parameters: Optional[Hyperparameters] = None,
    all_memory_dict: Optional[dict] = None,
    all_bv_set: Optional[dict] = None,
):
    """This the main function to do the GPS imputation.
    It calls every function defined before.

    Args:
        study_folder: str, the path of the study folder
        output_folder: str, the path of the folder
            where you want to save results. A folder named jasmine
            will be created containing all output.
        tz_str: str, timezone
        frequency: Frequency, the frequency of the summary stats
            (resolution for summary statistics)
        save_traj: bool, True if you want to save the trajectories as a
            csv file, False if you don't
        places_of_interest: list of places to watch,
            keywords as used in openstreetmaps
        osm_tags: list of tags to search for in openstreetmaps
            avoid using a lot of them if large area is covered
        time_start: list, starting time of window of interest
        time_end: list ending time of the window of interest
            time should be a list of integers with format
            [year, month, day, hour, minute, second]
            if time_start is None and time_end is None: then it reads all
            the available files
            if time_start is None and time_end is given, then it reads all
            the files before the given time
            if time_start is given and time_end is None, then it reads all
            the files after the given time
        participant_ids: a list of beiwe IDs
        parameters: Hyperparameters, hyperparameters in functions
            recommend to set it to default
        all_memory_dict: dict, from previous run (none if it's the first time)
        all_bv_set: dict, from previous run (none if it's the first time)
    Returns:
        write summary stats as csv for each user during the specified
            period
        and a log of all locations visited as a json file if required
        and imputed trajectory if required
        and memory objects (all_memory_dict and all_bv_set)
            as pickle files for future use
        and a record csv file to show which users are processed
        and logger csv file to show warnings and bugs during the run
    Raises:
        ValueError: Frequency is not valid
    """
<<<<<<< HEAD
=======

    # no minutely analysis on GPS data
    if frequency == Frequency.MINUTELY:
        raise ValueError("Frequency cannot be minutely.")

    os.makedirs(output_folder, exist_ok=True)

>>>>>>> 3db2547d
    if parameters is None:
        parameters = Hyperparameters()

    if frequency == Frequency.HOURLY_AND_DAILY:
        frequencies = [Frequency.HOURLY, Frequency.DAILY]
    else:
        frequencies = [frequency]

    # Ensure that the correct output folder structures exist, centralize folder names.
    # Note that frequencies
    trajectory_folder = f"{output_folder}/trajectory"
    logs_folder = f"{output_folder}/logs"
    os.makedirs(output_folder, exist_ok=True)
    os.makedirs(logs_folder, exist_ok=True)
    for freq in frequencies:
        os.makedirs(f"{output_folder}/{freq.name.lower()}", exist_ok=True)
    if save_traj:
        os.makedirs(trajectory_folder, exist_ok=True)

    # pars0 is passed to bv_select, pars1 to impute_gps
    pars0 = [
        parameters.l1, parameters.l2, parameters.l3, parameters.a1,
        parameters.a2, parameters.b1, parameters.b2, parameters.b3
    ]
    pars1 = [
        parameters.l1, parameters.l2, parameters.a1, parameters.a2,
        parameters.b1, parameters.b2, parameters.b3, parameters.g
    ]

    # participant_ids should be a list of str
    if participant_ids is None:
        participant_ids = get_ids(study_folder)

    # Create a record of processed user participant_id and starting/ending time.
    # These are updated and saved to disk after each participant is processed.
    all_memory_dict_file = f"{output_folder}/all_memory_dict.pkl"
    all_bv_set_file = f"{output_folder}/all_bv_set.pkl"
    if all_memory_dict is None:
        all_memory_dict = {}
        for participant_id in participant_ids:
            all_memory_dict[str(participant_id)] = None
    if all_bv_set is None:
        all_bv_set = {}
        for participant_id in participant_ids:
            all_bv_set[str(participant_id)] = None

    for participant_id in participant_ids:
        logger.info("User: %s", participant_id)
        # data quality check
        quality = gps_quality_check(study_folder, participant_id)
        if quality > parameters.quality_threshold:
            # read data
            logger.info("Read in the csv files ...")
            data, _, _ = read_data(
                participant_id, study_folder, "gps",
                tz_str, time_start, time_end,
            )
            if data.shape == (0, 0):
                logger.info("No data available.")
                continue
            if parameters.r is None:
                params_r = float(parameters.itrvl)
            else:
                params_r = parameters.r
            if parameters.h is None:
                params_h = params_r
            else:
                params_h = parameters.h
            if parameters.w is None:
                params_w = np.mean(data.accuracy)
            else:
                params_w = parameters.w

            # process data
            mobmat1 = gps_to_mobmat(
                data, parameters.itrvl, parameters.accuracylim,
                params_r, params_w, params_h
            )
            mobmat2 = infer_mobmat(mobmat1, parameters.itrvl, params_r)
            out_dict = bv_select(
                mobmat2,
                parameters.sigma2,
                parameters.tol,
                parameters.d,
                pars0,
                all_memory_dict[str(participant_id)],
                all_bv_set[str(participant_id)],
            )
            all_bv_set[str(participant_id)] = bv_set = out_dict["BV_set"]
            all_memory_dict[str(participant_id)] = out_dict["memory_dict"]

            # impute_gps can fail, if so we skip this participant.
            try:
                imp_table = impute_gps(
                    mobmat2, bv_set, parameters.method,
                    parameters.switch, parameters.num,
                    parameters.linearity, tz_str, pars1
                )
            except RuntimeError as e:
                logger.error("Error: %s", e)
                continue

            traj = imp_to_traj(imp_table, mobmat2, params_w)
            # raise error if traj coordinates are not in the range of
            # [-90, 90] and [-180, 180]
            if traj.shape[0] > 0:
                if (
                    np.max(traj[:, 1]) > 90
                    or np.min(traj[:, 1]) < -90
                    or np.max(traj[:, 2]) > 180
                    or np.min(traj[:, 2]) < -180
                    or np.max(traj[:, 4]) > 90
                    or np.min(traj[:, 4]) < -90
                    or np.max(traj[:, 5]) > 180
                    or np.min(traj[:, 5]) < -180
                ):
                    raise ValueError(
                        "Trajectory coordinates are not in the range of "
                        "[-90, 90] and [-180, 180]."
                    )
            # save all_memory_dict and all_bv_set
            with open(all_memory_dict_file, "wb") as f:
                pickle.dump(all_memory_dict, f)
            with open(all_bv_set_file, "wb") as f:
                pickle.dump(all_bv_set, f)
            if save_traj is True:
                pd_traj = pd.DataFrame(traj)
                pd_traj.columns = ["status", "x0", "y0", "t0", "x1", "y1",
                                   "t1", "obs"]
                pd_traj.to_csv(
                    f"{trajectory_folder}/{participant_id}.csv",
                    index=False
                )

            # generate summary stats. (variable "frequency" is already declared in signature)
            for freq in frequencies:
                gps_stats_generate_summary(
                    traj=traj,
                    tz_str=tz_str,
                    frequency=freq,
                    participant_id=participant_id,
                    output_folder=f"{output_folder}/{freq.name.lower()}",
                    logs_folder=logs_folder,
                    parameters=parameters,
                    places_of_interest=places_of_interest,
                    osm_tags=osm_tags,
                )
        else:
            logger.info(
                "GPS data are not collected"
                " or the data quality is too low"
            )


def gps_stats_generate_summary(
        traj: np.ndarray,
        tz_str: str,
        frequency: Frequency,
        participant_id: str,
        output_folder: str,
        logs_folder: str,
        parameters: Optional[Hyperparameters] = None,
        places_of_interest: Optional[list] = None,
        osm_tags: Optional[List[OSMTags]] = None,
    ):
    """This is simply the inner functionality of gps_stats_main.
    Runs summaries code, writes to disk, saves logs if required. """
    summary_stats, logs = gps_summaries(
        traj,
        tz_str,
        frequency,
        parameters,
        places_of_interest,
        osm_tags,
    )
    write_all_summaries(participant_id, summary_stats, output_folder)
    if parameters.save_osm_log:
        with open(
            f"{logs_folder}/locations_logs_{frequency.name.lower()}.json",
            "wa",
        ) as loc:
            json.dump(logs, loc, indent=4)<|MERGE_RESOLUTION|>--- conflicted
+++ resolved
@@ -1599,16 +1599,10 @@
     Raises:
         ValueError: Frequency is not valid
     """
-<<<<<<< HEAD
-=======
-
     # no minutely analysis on GPS data
     if frequency == Frequency.MINUTELY:
         raise ValueError("Frequency cannot be minutely.")
 
-    os.makedirs(output_folder, exist_ok=True)
-
->>>>>>> 3db2547d
     if parameters is None:
         parameters = Hyperparameters()
 
