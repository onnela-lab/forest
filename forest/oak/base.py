"""Step counting method for accelerometer data.

Module is aimed to process raw accelerometer smartphone data collected with
Beiwe Research Platform. Data preprocessing involves signal preproprocesing
(unit standardization and interpolation to 10Hz), transformation using
Continuous Wavelet transform (using ssqueezepy package), and calculation of
steps from the identified walking bouts. Additional gait features calculated
by module are walking time and gait speed (cadence).
Results may be outputted in hourly and daily intervals.
"""

from datetime import datetime, timedelta
import logging
import os

from dateutil import tz
import numpy as np
import numpy.typing as npt
import pandas as pd
from scipy import interpolate
from scipy.signal import find_peaks
from scipy.signal.windows import tukey
from ssqueezepy import ssq_cwt

from forest.utils import get_ids

logger = logging.getLogger(__name__)


def preprocess_bout(t_bout: np.ndarray, x_bout: np.ndarray, y_bout: np.ndarray,
                    z_bout: np.ndarray, fs: int = 10) -> tuple:
    """Preprocesses accelerometer bout to a common format.

    Resample 3-axial input signal to a predefined sampling rate and compute
    vector magnitude.

    Args:
        t_bout: array of floats
            Unix timestamp
        x_bout: array of floats
            X-axis acceleration
        y_bout: array of floats
            Y-axis acceleration
        z_bout: array of floats
            Z-axis acceleration
        fs: integer
            sampling frequency

    Returns:
        Tuple of ndarrays with interpolated acceleration in x, y, and z axes,
        as well as their vector magnitude
    """
    t_bout_interp = np.arange(t_bout[0], t_bout[-1], (1/fs))

    f = interpolate.interp1d(t_bout, x_bout)
    x_bout_interp = f(t_bout_interp)

    f = interpolate.interp1d(t_bout, y_bout)
    y_bout_interp = f(t_bout_interp)

    f = interpolate.interp1d(t_bout, z_bout)
    z_bout_interp = f(t_bout_interp)

    # adjust bouts using designated function
    x_bout_interp = adjust_bout(x_bout_interp)
    y_bout_interp = adjust_bout(y_bout_interp)
    z_bout_interp = adjust_bout(z_bout_interp)

    # number of full seconds of measurements
    num_seconds = np.floor(len(x_bout_interp)/fs)

    # trim and decimate t
    t_bout_interp = t_bout_interp[:int(num_seconds*fs)]
    t_bout_interp = t_bout_interp[::fs]

    # calculate vm
    vm_bout_interp = np.sqrt(x_bout_interp**2 + y_bout_interp**2 +
                             z_bout_interp**2)

    # standardize measurement to gravity units (g) if its recorded in m/s**2
    if np.mean(vm_bout_interp) > 5:
        x_bout_interp = x_bout_interp/9.80665
        y_bout_interp = y_bout_interp/9.80665
        z_bout_interp = z_bout_interp/9.80665

    # calculate vm after unit verification
    vm_bout_interp = np.sqrt(x_bout_interp**2 + y_bout_interp**2 +
                             z_bout_interp**2) - 1

    return t_bout_interp, vm_bout_interp


def adjust_bout(inarray: np.ndarray, fs: int = 10) -> np.ndarray:
    """Fills observations in incomplete bouts.

    For example, if the bout is 9.8s long, add values at its end to make it
    10s (results in N%fs=0).

    Args:
        inarray: array of floats
            input with one bout of activity
        fs: integer
            sampling frequency

    Returns:
        Ndarray with length-adjusted vector magnitude
    """
    # if data is available for 70% of the last second
    if len(inarray) % fs >= 0.7*fs:
        for i in range(fs-len(inarray) % fs):
            inarray = np.append(inarray, inarray[-1])
    # otherwise, trim the data to the full second
    else:
        inarray = inarray[np.arange(len(inarray)//fs*fs)]

    return inarray


def get_pp(vm_bout: np.ndarray, fs: int = 10) -> npt.NDArray[np.float64]:
    """Calculate peak-to-peak metric in one-second time windows.

    Args:
        vm_bout: array of floats
            vector magnitude with one bout of activity (in g)
        fs: integer
            sampling frequency (in Hz)

    Returns:
        Ndarray with metric

    """
    vm_res_sec = vm_bout.reshape((fs, -1), order="F")
    pp = np.array([max(vm_res_sec[:, i])-min(vm_res_sec[:, i])
                   for i in range(vm_res_sec.shape[1])])

    return pp


def compute_interpolate_cwt(tapered_bout: np.ndarray, fs: int = 10,
                            wavelet: tuple = ('gmw', {'beta': 90,
                                                      'gamma': 3})) -> tuple:
    """Compute and interpolate CWT over acceleration data.

    Args:
        tapered_bout: array of floats
            vector magnitude with one bout of activity (in g)
        fs: integer
            sampling frequency (in Hz)
        wavelet: tuple
            mother wavelet used to compute CWT

    Returns:
        Tuple of ndarrays with interpolated frequency and wavelet coefficients
    """
    # smooth signal on the edges to minimize impact of coin of influence
    window = tukey(len(tapered_bout), alpha=0.02, sym=True)
    tapered_bout = np.concatenate((np.zeros(5*fs),
                                   tapered_bout*window,
                                   np.zeros(5*fs)))

    # compute cwt over bout
    out = ssq_cwt(tapered_bout[:-1], wavelet, fs=10)
    coefs = out[0]
    coefs = np.append(coefs, coefs[:, -1:], 1)

    # magnitude of cwt
    coefs = np.abs(coefs**2)

    # interpolate coefficients
    freqs = out[2]
    freqs_interp = np.arange(0.5, 4.5, 0.05)
    ip = interpolate.interp2d(range(coefs.shape[1]), freqs, coefs)
    coefs_interp = ip(range(coefs.shape[1]), freqs_interp)

    # trim spectrogram from the coi
    coefs_interp = coefs_interp[:, 5*fs:-5*fs]

    return freqs_interp, coefs_interp


def identify_peaks_in_cwt(freqs_interp: np.ndarray, coefs_interp: np.ndarray,
                          fs: int = 10, step_freq: tuple = (1.4, 2.3),
                          alpha: float = 0.6, beta: float = 2.5):
    """Identify dominant peaks in wavelet coefficients.

    Method uses alpha and beta parameters to identify dominant peaks in
    one-second non-overlapping windows in the product of Continuous Wavelet
    Transformation. Dominant peaks need tooccur within the step frequency
    range.

    Args:
        freqs_interp: array of floats
            frequency-domain (in Hz)
        coefs_interp: array of floats
            wavelet coefficients (-)
        fs: integer
            sampling frequency (in Hz)
        step_freq: tuple
            step frequency range
        alpha: float
            maximum ratio between dominant peak below and within
            step frequency range
        beta: float
            maximum ratio between dominant peak above and within
            step frequency range

    Returns:
        Ndarray with dominant peaks
    """
    # identify dominant peaks within coefficients
    dp = np.zeros((coefs_interp.shape[0], int(coefs_interp.shape[1]/fs)))
    loc_min = np.argmin(abs(freqs_interp-step_freq[0]))
    loc_max = np.argmin(abs(freqs_interp-step_freq[1]))
    for i in range(int(coefs_interp.shape[1]/fs)):
        # segment measurement into one-second non-overlapping windows
        x_start = i*fs
        x_end = (i + 1)*fs
        # identify peaks and their location in each window
        window = np.sum(coefs_interp[:, np.arange(x_start, x_end)], axis=1)
        locs, _ = find_peaks(window)
        pks = window[locs]
        ind = np.argsort(-pks)
        locs = locs[ind]
        pks = pks[ind]
        index_in_range = []

        # account peaks that satisfy condition
        for j in range(len(locs)):
            if loc_min <= locs[j] <= loc_max:
                index_in_range.append(j)
            if len(index_in_range) >= 1:
                break
        peak_vec = np.zeros(coefs_interp.shape[0])
        if len(index_in_range) > 0:
            if locs[0] > loc_max:
                if pks[0]/pks[index_in_range[0]] < beta:
                    peak_vec[locs[index_in_range[0]]] = 1
            elif locs[0] < loc_min:
                if pks[0]/pks[index_in_range[0]] < alpha:
                    peak_vec[locs[index_in_range[0]]] = 1
            else:
                peak_vec[locs[index_in_range[0]]] = 1
        dp[:, i] = peak_vec

    return dp


def find_walking(vm_bout: np.ndarray, fs: int = 10, min_amp: float = 0.3,
                 step_freq: tuple = (1.4, 2.3), alpha: float = 0.6,
                 beta: float = 2.5, min_t: int = 3,
                 delta: int = 20) -> npt.NDArray[np.float64]:
    """Finds walking and calculate steps from raw acceleration data.

    Method finds periods of repetitive and continuous oscillations with
    predominant frequency occurring within know step frequency range.
    Frequency components are extracted with Continuous Wavelet Transform.

    Args:
        vm_bout: array of floats
            vector magnitude with one bout of activity (in g)
        fs: integer
            sampling frequency (in Hz)
        min_amp: float
            minimum amplitude (in g)
        step_freq: tuple
            step frequency range
        alpha: float
            maximum ratio between dominant peak below and within
            step frequency range
        beta: float
            maximum ratio between dominant peak above and within
            step frequency range
        min_t: integer
            minimum duration of peaks (in seconds)
        delta: integer
            maximum difference between consecutive peaks (in multiplication of
                                                          0.05Hz)

    Returns:
        Ndarray with identified number of steps per second
    """
    # define wavelet function used in method
    wavelet = ('gmw', {'beta': 90, 'gamma': 3})

    # calculate peak-to-peak
    pp = get_pp(vm_bout, fs)

    # assume the entire bout is of high-intensity
    valid = np.ones(len(pp), dtype=bool)

    # exclude low-intensity periods
    valid[pp < min_amp] = False

    # compute cwt only if valid fragment is sufficiently long
    if sum(valid) >= min_t:
        # trim bout to valid periods only
        tapered_bout = vm_bout[np.repeat(valid, fs)]

        # compute and interpolate CWT
        freqs_interp, coefs_interp = compute_interpolate_cwt(tapered_bout, fs,
                                                             wavelet)

        # get map of dominant peaks
        dp = identify_peaks_in_cwt(freqs_interp, coefs_interp, fs, step_freq,
                                   alpha, beta)

        # distribute local maxima across valid periods
        valid_peaks = np.zeros((dp.shape[0], len(valid)))
        valid_peaks[:, valid] = dp

        # find peaks that are continuous in time (min_t) and frequency (delta)
        cont_peaks = find_continuous_dominant_peaks(valid_peaks, min_t, delta)

        # summarize the results
        cad = np.zeros(valid_peaks.shape[1])
        for i in range(len(cad)):
            ind_freqs = np.where(cont_peaks[:, i] > 0)[0]
            if len(ind_freqs) > 0:
                cad[i] = freqs_interp[ind_freqs[0]]

    else:
        cad = np.zeros(int(vm_bout.shape[0]/fs))

    return cad


def find_continuous_dominant_peaks(valid_peaks: np.ndarray, min_t: int,
                                   delta: int) -> npt.NDArray[np.float64]:
    """Identifies continuous and sustained peaks within matrix.

    Args:
        valid_peaks: nparray
            binary matrix (1=peak,0=no peak) of valid peaks
        min_t: integer
            minimum duration of peaks (in seconds)
        delta: integer
            maximum difference between consecutive peaks (in multiplication of
                                                          0.05Hz)

    Returns:
        Ndarray with binary matrix (1=peak,0=no peak) of continuous peaks
    """
    valid_peaks = np.concatenate((valid_peaks,
                                  np.zeros((valid_peaks.shape[0], 1))), axis=1)
    cont_peaks = np.zeros((valid_peaks.shape[0], valid_peaks.shape[1]))
    for slice_ind in range(valid_peaks.shape[1] - min_t):
        slice_mat = valid_peaks[:, np.arange(slice_ind, slice_ind + min_t)]
        windows = ([i for i in np.arange(min_t)] +
                   [i for i in np.arange(min_t-2, -1, -1)])
        for win_ind in windows:
            pr = np.where(slice_mat[:, win_ind] != 0)[0]
            count = 0
            if len(pr) > 0:
                for i in range(len(pr)):
                    index = np.arange(max(0, pr[i] - delta),
                                      min(pr[i] + delta + 1,
                                          slice_mat.shape[0]
                                          ))
                    if win_ind == 0 or win_ind == min_t - 1:
                        cur_peak_loc = np.transpose(np.array(
                            [np.ones(len(index))*pr[i], index], dtype=int
                            ))
                    else:
                        cur_peak_loc = np.transpose(np.array(
                            [index, np.ones(len(index))*pr[i], index],
                            dtype=int
                            ))

                    peaks = np.zeros((cur_peak_loc.shape[0],
                                      cur_peak_loc.shape[1]), dtype=int)
                    if win_ind == 0:
                        peaks[:, 0] = slice_mat[cur_peak_loc[:, 0],
                                                win_ind]
                        peaks[:, 1] = slice_mat[cur_peak_loc[:, 1],
                                                win_ind + 1]
                    elif win_ind == min_t - 1:
                        peaks[:, 0] = slice_mat[cur_peak_loc[:, 0],
                                                win_ind]
                        peaks[:, 1] = slice_mat[cur_peak_loc[:, 1],
                                                win_ind - 1]
                    else:
                        peaks[:, 0] = slice_mat[cur_peak_loc[:, 0],
                                                win_ind - 1]
                        peaks[:, 1] = slice_mat[cur_peak_loc[:, 1],
                                                win_ind]
                        peaks[:, 2] = slice_mat[cur_peak_loc[:, 2],
                                                win_ind + 1]

                    cont_peaks_edge = cur_peak_loc[np.sum(
                        peaks[:, np.arange(2)], axis=1) > 1, :]
                    cpe0 = cont_peaks_edge.shape[0]
                    if win_ind == 0 or win_ind == min_t - 1:  # first or last
                        if cpe0 == 0:
                            slice_mat[cur_peak_loc[:, 0], win_ind] = 0
                        else:
                            count = count + 1
                    else:
                        cont_peaks_other = cur_peak_loc[np.sum(
                            peaks[:, np.arange(1, 3)], axis=1) > 1, :]
                        cpo0 = cont_peaks_other.shape[0]
                        if cpe0 == 0 or cpo0 == 0:
                            slice_mat[cur_peak_loc[:, 1], win_ind] = 0
                        else:
                            count = count + 1
            if count == 0:
                slice_mat = np.zeros((slice_mat.shape[0], slice_mat.shape[1]))
                break
        cont_peaks[:, np.arange(
            slice_ind, slice_ind + min_t)] = np.maximum(
                cont_peaks[:, np.arange(slice_ind, slice_ind + min_t)],
                slice_mat)

    return cont_peaks[:, :-1]


def run(study_folder: str, output_folder: str, tz_str: str = None,
        option: str = None, time_start: str = None, time_end: str = None,
        users: list = None) -> None:
    """Runs walking recognition and step counting algorithm over dataset.

    Determine paths to input and output folders, set analysis time frames,
    subjects' local timezone, and time resolution of computed results.

    Args:
        study_folder: string
            local repository with beiwe folders (IDs) for a given study
        output_folder: string
            local repository to store results
        tz_str: string
            local time zone, e.g., "America/New_York"
        option: string
            summary statistics format (accepts 'both', 'hourly', 'daily')
        time_start: string
            initial date of study in format: 'YYYY-mm-dd HH_MM_SS'
        time_end: string
            final date of study in format: 'YYYY-mm-dd HH_MM_SS'
        users: list of strings
            beiwe ID selected for computation
    """

    # determine timezone shift
    fmt = '%Y-%m-%d %H_%M_%S'
    from_zone = tz.gettz('UTC')
    if tz_str is None:
        tz_str = 'UTC'
    to_zone = tz.gettz(tz_str)

    # create folders to store results
    if option is None or option == 'both' or option == 'daily':
        os.makedirs(os.path.join(output_folder, "daily"), exist_ok=True)
    if option is None or option == 'both' or option == 'hourly':
        os.makedirs(os.path.join(output_folder, "hourly"), exist_ok=True)

    if users is None:
        users = get_ids(study_folder)

    for user in users:
        logger.info("Beiwe ID: %s", user)

        # get file list
        source_folder = os.path.join(study_folder, user, "accelerometer")
        file_list = os.listdir(source_folder)

        # transform all files in folder to datelike format
        if "+00_00.csv" in file_list[0]:
            file_dates = [file.replace("+00_00.csv", "") for file in file_list]
        else:
            file_dates = [file.replace(".csv", "") for file in file_list]

        file_dates.sort()

        # process dates
        dates = [datetime.strptime(file, fmt) for file in file_dates]
        dates = [date.replace(tzinfo=from_zone).astimezone(to_zone)
                 for date in dates]

        # trim dataset according to time_start and time_end
        if time_start is not None and time_end is not None:
            time_min = datetime.strptime(time_start, fmt)
            time_min = time_min.replace(tzinfo=from_zone).astimezone(to_zone)
            time_max = datetime.strptime(time_end, fmt)
            time_max = time_max.replace(tzinfo=from_zone).astimezone(to_zone)
<<<<<<< HEAD
            dates = [date for date in dates if time_min <= date <= time_max]
=======
            dates = [date for date in dates if
                     date >= time_min and date <= time_max]
>>>>>>> ebf32228

        dates_shifted = [date-timedelta(hours=date.hour) for date in dates]

        # create time vector with days for analysis
        if time_start is None:
            date_start = dates_shifted[0]
            date_start = date_start - timedelta(hours=date_start.hour)
        else:
            date_start = datetime.strptime(time_start, fmt)
            date_start = date_start - timedelta(hours=date_start.hour)

        if time_end is None:
            date_end = dates_shifted[-1]
            date_end = date_end - timedelta(hours=date_end.hour)
        else:
            date_end = datetime.strptime(time_end, fmt)
            date_end = date_end - timedelta(hours=date_end.hour)

        days = pd.date_range(date_start, date_end, freq='D')
        days_hourly = pd.date_range(date_start, date_end+timedelta(days=1),
                                    freq='H')[:-1]

        # allocate memory
        steps_daily = np.full((len(days), 1), np.nan)
        cadence_daily = np.full((len(days), 1), np.nan)
        walkingtime_daily = np.full((len(days), 1), np.nan)

<<<<<<< HEAD
        steps_hourly = np.full((len(days_hourly), 1), np.nan)
        cadence_hourly = np.full((len(days_hourly), 1), np.nan)
        walkingtime_hourly = np.full((len(days_hourly), 1), np.nan)
=======
        steps_hourly = np.full((len(days), 24), np.nan)
        cadence_hourly = np.full((len(days), 24), np.nan)
        walkingtime_hourly = np.full((len(days), 24), np.nan)
>>>>>>> ebf32228

        for d_ind, d_datetime in enumerate(days):
            logger.info("Day: %d", d_ind)

            # find file indices for this d_ind
            file_ind = [i for i, x in enumerate(dates_shifted)
                        if x == d_datetime]

            # check if there is at least one file for a given day
            if len(file_ind) <= 0:
                continue

            # initiate dataframe
            data = pd.DataFrame()

            # load data for a given day
            for f in file_ind:
                logger.info("File: %d", f)

                # read data
                file_path = os.path.join(source_folder, file_list[f])
                data = pd.concat([data, pd.read_csv(file_path)], axis=0)

            # extract data
            timestamp = np.array(data["timestamp"]) / 1000
            x = np.array(data["x"], dtype="float64")  # x-axis acc.
            y = np.array(data["y"], dtype="float64")  # y-axis acc.
            z = np.array(data["z"], dtype="float64")  # z-axis acc.

            # preprocess data fragment
            t_bout_interp, vm_bout = preprocess_bout(timestamp, x, y, z)

            # get t as datetimes
            t_datetime = [datetime.fromtimestamp(t_ind)
                          for t_ind in t_bout_interp]

            # transform t to full hours
            t_hours = [t_i -
                       timedelta(minutes=t_i.minute) -
                       timedelta(seconds=t_i.second) -
                       timedelta(microseconds=t_i.microsecond)
                       for t_i in t_datetime]
            t_hours = [date.replace(tzinfo=from_zone).astimezone(to_zone)
                       for date in t_hours]

            # find walking and estimate cadence
            cadence_bout = find_walking(vm_bout)

            # distribute metrics across hours
            if option is None or option == 'both' or option == 'hourly':
                for t_unique in np.unique(np.array(t_hours)):
                    ind_to_store = [t_ind.to_pydatetime() for t_ind in
                                    days_hourly].index(t_unique)
                    cadence_ind = np.array([time == t_unique for time in
                                            t_hours])
                    cadence_temp = cadence_bout[cadence_ind]
                    cadence_temp = cadence_temp[np.where(cadence_temp > 0)]

                    # store hourly metrics
                    steps_hourly[ind_to_store] = int(np.sum(cadence_temp))
                    if len(cadence_temp) > 0:  # control for empty slices
                        cadence_hourly[ind_to_store] = np.mean(
                            cadence_temp)
                    else:
                        cadence_hourly[ind_to_store] = np.nan
                    walkingtime_hourly[ind_to_store] = len(cadence_temp)

            cadence_bout = cadence_bout[np.where(cadence_bout > 0)]

<<<<<<< HEAD
            # store daily metrics
            steps_daily[d_ind] = int(np.sum(cadence_bout))
            if len(cadence_bout) > 0:  # control for empty slices
                cadence_daily[d_ind] = np.mean(cadence_bout)
            else:
                cadence_daily[d_ind] = np.nan
            walkingtime_daily[d_ind] = len(cadence_bout)
=======
                # read data
                data = pd.read_csv(os.path.join(source_folder, file_list[f]))

                try:
                    t = data["UTC time"].tolist()
                    timestamp = np.array(data["timestamp"])
                    x = np.array(data["x"], dtype="float64")  # x-axis acc.
                    y = np.array(data["y"], dtype="float64")  # y-axis acc.
                    z = np.array(data["z"], dtype="float64")  # z-axis acc.

                except (IndexError, RuntimeError):
                    logger.error('Corrupted file')
                    continue

                # process time format to allow identification of bout samples
                t = [t_ind.replace("T", " ") for t_ind in t]
                t = [datetime.strptime(t_ind, '%Y-%m-%d %H:%M:%S.%f')
                     for t_ind in t]
                t_shifted = [t_i-timedelta(microseconds=t_i.microsecond)
                             for t_i in t]

                # find seconds with enough samples
                hour_start = t_shifted[0]
                hour_start = (hour_start -
                              timedelta(minutes=hour_start.minute) -
                              timedelta(seconds=hour_start.second))
                hour_end = hour_start + timedelta(hours=1)
                t_sec_bins = pd.date_range(hour_start,
                                           hour_end, freq='S').tolist()
                samples_per_sec, t_sec_bins = np.histogram(t_shifted,
                                                           t_sec_bins)

                # seconds with enough samples / 9 should be in fact fs
                samples_enough = samples_per_sec >= (fs - 1)

                # find bouts with sufficient duration (here, minimum 5s)
                run_length, start_ind, val = rle(samples_enough)
                bout_start = start_ind[val & (run_length >= 5)]
                bout_duration = run_length[val & (run_length >= 5)]

                for b_ind, b_datetime in enumerate(bout_start):
                    # create a list with second-level timestamps
                    bout_time = pd.date_range(
                        t_sec_bins[bout_start[b_ind]],
                        t_sec_bins[bout_start[b_ind] + bout_duration[b_ind]],
                        freq='S').tolist()
                    bout_time = [t_i.to_pydatetime() for t_i in bout_time[:-1]]

                    # find observations in this bout
                    acc_ind = np.isin(t_shifted, bout_time)
                    t_bout = timestamp[acc_ind]/1000
                    x_bout = x[acc_ind]
                    y_bout = y[acc_ind]
                    z_bout = z[acc_ind]

                    # compute only if phone is on the body
                    if np.sum([np.std(x_bout), np.std(y_bout),
                               np.std(z_bout)]) > 0.1:

                        # interpolate bout to 10Hz and calculate vm
                        vm_bout = preprocess_bout(t_bout, x_bout, y_bout,
                                                  z_bout)[3]

                        # find walking and estimate steps
                        cadence_bout = find_walking(vm_bout)
                        cadence_bout = cadence_bout[np.where(cadence_bout
                                                             > 0)]
                        cadence_temp_daily.append(cadence_bout)
                        cadence_temp_hourly.append(cadence_bout)

                if option is None or option == 'both' or option == 'hourly':
                    cadence_temp_hourly = [item for sublist in
                                           cadence_temp_hourly
                                           for item in sublist]

                    walkingtime_hourly[d_ind, h_ind] = len(
                        cadence_temp_hourly)
                    steps_hourly[d_ind, h_ind] = int(np.sum(
                        cadence_temp_hourly))
                    if len(cadence_temp_hourly) > 0:
                        cadence_hourly[d_ind, h_ind] = np.mean(
                            cadence_temp_hourly)
                    else:
                        cadence_hourly[d_ind, h_ind] = np.nan
>>>>>>> ebf32228

            # save results depending on "option"
            if option is None or option == 'both' or option == 'daily':
<<<<<<< HEAD
                summary_stats = pd.DataFrame({
                    'date': days.strftime('%Y-%m-%d'),
                    'walking_time': walkingtime_daily[:, -1],
                    'steps': steps_daily[:, -1],
                    'cadence': cadence_daily[:, -1]})
                output_file = user + "_gait_daily.csv"
                dest_path = os.path.join(output_folder, "daily",
                                         output_file)
                summary_stats.to_csv(dest_path, index=False)
            if option is None or option == 'both' or option == 'hourly':
                summary_stats = pd.DataFrame({
                    'date': [date.strftime('%Y-%m-%d %H:%M:%S')
                             for date in days_hourly],
                    'walking_time': walkingtime_hourly[:, -1],
                    'steps': steps_hourly[:, -1],
                    'cadence': cadence_hourly[:, -1]})
                output_file = user + "_gait_hourly.csv"
                dest_path = os.path.join(output_folder, "hourly",
                                         output_file)
                summary_stats.to_csv(dest_path, index=False)
=======
                cadence_temp_daily = [item for sublist in
                                      cadence_temp_daily
                                      for item in sublist]

                walkingtime_daily[d_ind] = len(cadence_temp_daily)
                steps_daily[d_ind] = int(np.sum(cadence_temp_daily))
                if len(cadence_temp_daily) > 0:
                    cadence_daily[d_ind] = np.mean(cadence_temp_daily)
                else:
                    cadence_daily[d_ind] = np.nan

        # save results
        if option is None or option == 'both' or option == 'daily':
            summary_stats = pd.DataFrame({'date': days.strftime('%Y-%m-%d'),
                                          'walking_time':
                                              walkingtime_daily[:, -1],
                                          'steps': steps_daily[:, -1],
                                          'cadence': cadence_daily[:, -1]})

            output_file = user + "_gait_daily.csv"
            dest_path = os.path.join(output_folder, "daily", output_file)
            summary_stats.to_csv(dest_path, index=False)

        if option is None or option == 'both' or option == 'hourly':
            summary_stats = pd.DataFrame({'date': days_hourly.
                                          strftime('%Y-%m-%d %H:%M:%S'),
                                          'walking_time': walkingtime_hourly.
                                          flatten(),
                                          'steps': steps_hourly.flatten(),
                                          'cadence': cadence_hourly.flatten()})

            output_file = user + "_gait_hourly.csv"
            dest_path = os.path.join(output_folder, "hourly", output_file)
            summary_stats.to_csv(dest_path, index=False)
>>>>>>> ebf32228
<|MERGE_RESOLUTION|>--- conflicted
+++ resolved
@@ -480,12 +480,7 @@
             time_min = time_min.replace(tzinfo=from_zone).astimezone(to_zone)
             time_max = datetime.strptime(time_end, fmt)
             time_max = time_max.replace(tzinfo=from_zone).astimezone(to_zone)
-<<<<<<< HEAD
             dates = [date for date in dates if time_min <= date <= time_max]
-=======
-            dates = [date for date in dates if
-                     date >= time_min and date <= time_max]
->>>>>>> ebf32228
 
         dates_shifted = [date-timedelta(hours=date.hour) for date in dates]
 
@@ -513,15 +508,9 @@
         cadence_daily = np.full((len(days), 1), np.nan)
         walkingtime_daily = np.full((len(days), 1), np.nan)
 
-<<<<<<< HEAD
         steps_hourly = np.full((len(days_hourly), 1), np.nan)
         cadence_hourly = np.full((len(days_hourly), 1), np.nan)
         walkingtime_hourly = np.full((len(days_hourly), 1), np.nan)
-=======
-        steps_hourly = np.full((len(days), 24), np.nan)
-        cadence_hourly = np.full((len(days), 24), np.nan)
-        walkingtime_hourly = np.full((len(days), 24), np.nan)
->>>>>>> ebf32228
 
         for d_ind, d_datetime in enumerate(days):
             logger.info("Day: %d", d_ind)
@@ -591,7 +580,6 @@
 
             cadence_bout = cadence_bout[np.where(cadence_bout > 0)]
 
-<<<<<<< HEAD
             # store daily metrics
             steps_daily[d_ind] = int(np.sum(cadence_bout))
             if len(cadence_bout) > 0:  # control for empty slices
@@ -599,96 +587,10 @@
             else:
                 cadence_daily[d_ind] = np.nan
             walkingtime_daily[d_ind] = len(cadence_bout)
-=======
-                # read data
-                data = pd.read_csv(os.path.join(source_folder, file_list[f]))
-
-                try:
-                    t = data["UTC time"].tolist()
-                    timestamp = np.array(data["timestamp"])
-                    x = np.array(data["x"], dtype="float64")  # x-axis acc.
-                    y = np.array(data["y"], dtype="float64")  # y-axis acc.
-                    z = np.array(data["z"], dtype="float64")  # z-axis acc.
-
-                except (IndexError, RuntimeError):
-                    logger.error('Corrupted file')
-                    continue
-
-                # process time format to allow identification of bout samples
-                t = [t_ind.replace("T", " ") for t_ind in t]
-                t = [datetime.strptime(t_ind, '%Y-%m-%d %H:%M:%S.%f')
-                     for t_ind in t]
-                t_shifted = [t_i-timedelta(microseconds=t_i.microsecond)
-                             for t_i in t]
-
-                # find seconds with enough samples
-                hour_start = t_shifted[0]
-                hour_start = (hour_start -
-                              timedelta(minutes=hour_start.minute) -
-                              timedelta(seconds=hour_start.second))
-                hour_end = hour_start + timedelta(hours=1)
-                t_sec_bins = pd.date_range(hour_start,
-                                           hour_end, freq='S').tolist()
-                samples_per_sec, t_sec_bins = np.histogram(t_shifted,
-                                                           t_sec_bins)
-
-                # seconds with enough samples / 9 should be in fact fs
-                samples_enough = samples_per_sec >= (fs - 1)
-
-                # find bouts with sufficient duration (here, minimum 5s)
-                run_length, start_ind, val = rle(samples_enough)
-                bout_start = start_ind[val & (run_length >= 5)]
-                bout_duration = run_length[val & (run_length >= 5)]
-
-                for b_ind, b_datetime in enumerate(bout_start):
-                    # create a list with second-level timestamps
-                    bout_time = pd.date_range(
-                        t_sec_bins[bout_start[b_ind]],
-                        t_sec_bins[bout_start[b_ind] + bout_duration[b_ind]],
-                        freq='S').tolist()
-                    bout_time = [t_i.to_pydatetime() for t_i in bout_time[:-1]]
-
-                    # find observations in this bout
-                    acc_ind = np.isin(t_shifted, bout_time)
-                    t_bout = timestamp[acc_ind]/1000
-                    x_bout = x[acc_ind]
-                    y_bout = y[acc_ind]
-                    z_bout = z[acc_ind]
-
-                    # compute only if phone is on the body
-                    if np.sum([np.std(x_bout), np.std(y_bout),
-                               np.std(z_bout)]) > 0.1:
-
-                        # interpolate bout to 10Hz and calculate vm
-                        vm_bout = preprocess_bout(t_bout, x_bout, y_bout,
-                                                  z_bout)[3]
-
-                        # find walking and estimate steps
-                        cadence_bout = find_walking(vm_bout)
-                        cadence_bout = cadence_bout[np.where(cadence_bout
-                                                             > 0)]
-                        cadence_temp_daily.append(cadence_bout)
-                        cadence_temp_hourly.append(cadence_bout)
-
-                if option is None or option == 'both' or option == 'hourly':
-                    cadence_temp_hourly = [item for sublist in
-                                           cadence_temp_hourly
-                                           for item in sublist]
-
-                    walkingtime_hourly[d_ind, h_ind] = len(
-                        cadence_temp_hourly)
-                    steps_hourly[d_ind, h_ind] = int(np.sum(
-                        cadence_temp_hourly))
-                    if len(cadence_temp_hourly) > 0:
-                        cadence_hourly[d_ind, h_ind] = np.mean(
-                            cadence_temp_hourly)
-                    else:
-                        cadence_hourly[d_ind, h_ind] = np.nan
->>>>>>> ebf32228
 
             # save results depending on "option"
             if option is None or option == 'both' or option == 'daily':
-<<<<<<< HEAD
+
                 summary_stats = pd.DataFrame({
                     'date': days.strftime('%Y-%m-%d'),
                     'walking_time': walkingtime_daily[:, -1],
@@ -708,40 +610,4 @@
                 output_file = user + "_gait_hourly.csv"
                 dest_path = os.path.join(output_folder, "hourly",
                                          output_file)
-                summary_stats.to_csv(dest_path, index=False)
-=======
-                cadence_temp_daily = [item for sublist in
-                                      cadence_temp_daily
-                                      for item in sublist]
-
-                walkingtime_daily[d_ind] = len(cadence_temp_daily)
-                steps_daily[d_ind] = int(np.sum(cadence_temp_daily))
-                if len(cadence_temp_daily) > 0:
-                    cadence_daily[d_ind] = np.mean(cadence_temp_daily)
-                else:
-                    cadence_daily[d_ind] = np.nan
-
-        # save results
-        if option is None or option == 'both' or option == 'daily':
-            summary_stats = pd.DataFrame({'date': days.strftime('%Y-%m-%d'),
-                                          'walking_time':
-                                              walkingtime_daily[:, -1],
-                                          'steps': steps_daily[:, -1],
-                                          'cadence': cadence_daily[:, -1]})
-
-            output_file = user + "_gait_daily.csv"
-            dest_path = os.path.join(output_folder, "daily", output_file)
-            summary_stats.to_csv(dest_path, index=False)
-
-        if option is None or option == 'both' or option == 'hourly':
-            summary_stats = pd.DataFrame({'date': days_hourly.
-                                          strftime('%Y-%m-%d %H:%M:%S'),
-                                          'walking_time': walkingtime_hourly.
-                                          flatten(),
-                                          'steps': steps_hourly.flatten(),
-                                          'cadence': cadence_hourly.flatten()})
-
-            output_file = user + "_gait_hourly.csv"
-            dest_path = os.path.join(output_folder, "hourly", output_file)
-            summary_stats.to_csv(dest_path, index=False)
->>>>>>> ebf32228
+                summary_stats.to_csv(dest_path, index=False)